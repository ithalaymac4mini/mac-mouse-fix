--- conflicted
+++ resolved
@@ -29,15 +29,11 @@
 		4F39BC27263AC31600FDF692 /* Sparkle.framework in Embed Frameworks */ = {isa = PBXBuildFile; fileRef = 4F39BC24263AC2E800FDF692 /* Sparkle.framework */; settings = {ATTRIBUTES = (CodeSignOnCopy, RemoveHeadersOnCopy, ); }; };
 		4F39BC3B263AF2B000FDF692 /* SparkleUpdaterController.m in Sources */ = {isa = PBXBuildFile; fileRef = 4F39BC3A263AF2B000FDF692 /* SparkleUpdaterController.m */; };
 		4F39BC4A263B179200FDF692 /* AppState.m in Sources */ = {isa = PBXBuildFile; fileRef = 4F39BC49263B179200FDF692 /* AppState.m */; };
-<<<<<<< HEAD
 		4F3A40AB266BBB6200436821 /* AccelerationBezier.swift in Sources */ = {isa = PBXBuildFile; fileRef = 4F3A40AA266BBB6200436821 /* AccelerationBezier.swift */; };
 		4F3A40B1266BBC5000436821 /* RealFunction.swift in Sources */ = {isa = PBXBuildFile; fileRef = 4F3A40B0266BBC5000436821 /* RealFunction.swift */; };
 		4F3A40CB266C44D100436821 /* DisplayLink.m in Sources */ = {isa = PBXBuildFile; fileRef = 4F3A40CA266C44D100436821 /* DisplayLink.m */; };
 		4F3A40DA266C5BDF00436821 /* NSScreen+Additions.m in Sources */ = {isa = PBXBuildFile; fileRef = 4F3A40D9266C5BDF00436821 /* NSScreen+Additions.m */; };
-=======
 		4F3E067E26A2F97D000C9E06 /* URLMenuItem.m in Sources */ = {isa = PBXBuildFile; fileRef = 4F3E067D26A2F97D000C9E06 /* URLMenuItem.m */; };
-		4F44FEF82606A5C100926A5E /* default_config.plist in Resources */ = {isa = PBXBuildFile; fileRef = 4F44FEF72606A5C100926A5E /* default_config.plist */; };
->>>>>>> 0d65094b
 		4F44FF042606D73D00926A5E /* SharedMessagePort.m in Sources */ = {isa = PBXBuildFile; fileRef = 4F44FF032606D73D00926A5E /* SharedMessagePort.m */; };
 		4F44FF052606D73D00926A5E /* SharedMessagePort.m in Sources */ = {isa = PBXBuildFile; fileRef = 4F44FF032606D73D00926A5E /* SharedMessagePort.m */; };
 		4F70ECAE267E442D00325A76 /* PointerSpeedExperiments2.m in Sources */ = {isa = PBXBuildFile; fileRef = 4F70ECAD267E442D00325A76 /* PointerSpeedExperiments2.m */; };
@@ -289,19 +285,15 @@
 		4F39BCA6263B6E8000FDF692 /* Accomplice.xcconfig */ = {isa = PBXFileReference; lastKnownFileType = text.xcconfig; path = Accomplice.xcconfig; sourceTree = "<group>"; };
 		4F39BCD3263B713400FDF692 /* README.md */ = {isa = PBXFileReference; lastKnownFileType = net.daringfireball.markdown; path = README.md; sourceTree = "<group>"; };
 		4F39BCE8263B7B1500FDF692 /* README.md */ = {isa = PBXFileReference; lastKnownFileType = net.daringfireball.markdown; path = README.md; sourceTree = "<group>"; };
-<<<<<<< HEAD
 		4F3A40AA266BBB6200436821 /* AccelerationBezier.swift */ = {isa = PBXFileReference; lastKnownFileType = sourcecode.swift; path = AccelerationBezier.swift; sourceTree = "<group>"; };
 		4F3A40B0266BBC5000436821 /* RealFunction.swift */ = {isa = PBXFileReference; lastKnownFileType = sourcecode.swift; path = RealFunction.swift; sourceTree = "<group>"; };
 		4F3A40C9266C44D100436821 /* DisplayLink.h */ = {isa = PBXFileReference; lastKnownFileType = sourcecode.c.h; path = DisplayLink.h; sourceTree = "<group>"; };
 		4F3A40CA266C44D100436821 /* DisplayLink.m */ = {isa = PBXFileReference; lastKnownFileType = sourcecode.c.objc; path = DisplayLink.m; sourceTree = "<group>"; };
 		4F3A40D8266C5BDF00436821 /* NSScreen+Additions.h */ = {isa = PBXFileReference; lastKnownFileType = sourcecode.c.h; path = "NSScreen+Additions.h"; sourceTree = "<group>"; };
 		4F3A40D9266C5BDF00436821 /* NSScreen+Additions.m */ = {isa = PBXFileReference; lastKnownFileType = sourcecode.c.objc; path = "NSScreen+Additions.m"; sourceTree = "<group>"; };
-=======
 		4F3E067C26A2F97D000C9E06 /* URLMenuItem.h */ = {isa = PBXFileReference; lastKnownFileType = sourcecode.c.h; path = URLMenuItem.h; sourceTree = "<group>"; };
 		4F3E067D26A2F97D000C9E06 /* URLMenuItem.m */ = {isa = PBXFileReference; lastKnownFileType = sourcecode.c.objc; path = URLMenuItem.m; sourceTree = "<group>"; };
 		4F422EEC23469B0F00AA6E22 /* README.md */ = {isa = PBXFileReference; fileEncoding = 4; lastKnownFileType = net.daringfireball.markdown; path = README.md; sourceTree = "<group>"; };
-		4F44FEF72606A5C100926A5E /* default_config.plist */ = {isa = PBXFileReference; fileEncoding = 4; lastKnownFileType = text.plist.xml; path = default_config.plist; sourceTree = "<group>"; };
->>>>>>> 0d65094b
 		4F44FF022606D73D00926A5E /* SharedMessagePort.h */ = {isa = PBXFileReference; lastKnownFileType = sourcecode.c.h; path = SharedMessagePort.h; sourceTree = "<group>"; };
 		4F44FF032606D73D00926A5E /* SharedMessagePort.m */ = {isa = PBXFileReference; lastKnownFileType = sourcecode.c.objc; path = SharedMessagePort.m; sourceTree = "<group>"; };
 		4F70ECAC267E442D00325A76 /* PointerSpeedExperiments2.h */ = {isa = PBXFileReference; lastKnownFileType = sourcecode.c.h; path = PointerSpeedExperiments2.h; sourceTree = "<group>"; };
@@ -1886,14 +1878,9 @@
 				4FF665FA25F2C92700689B77 /* AppDelegate.m in Sources */,
 				4FF665F325F2C92700689B77 /* MoreSheet.m in Sources */,
 				4FF6660025F2C92700689B77 /* Hyperlink.m in Sources */,
-<<<<<<< HEAD
 				4FF6654C25F2C7B000689B77 /* Queue.m in Sources */,
 				4FF665ED25F2C92700689B77 /* CustomSegmentedControl.m in Sources */,
-=======
-				4FF6654C25F2C7B000689B77 /* MFQueue.m in Sources */,
 				4F3E067E26A2F97D000C9E06 /* URLMenuItem.m in Sources */,
-				4FF665ED25F2C92700689B77 /* MFSegmentedControl.m in Sources */,
->>>>>>> 0d65094b
 				4FF6660225F2C92700689B77 /* ClickableImageView.m in Sources */,
 				4F79A81C2604317200076A7E /* ToastNotificationController.m in Sources */,
 				4F39BC3B263AF2B000FDF692 /* SparkleUpdaterController.m in Sources */,
