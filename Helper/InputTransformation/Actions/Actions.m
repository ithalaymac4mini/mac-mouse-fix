--- conflicted
+++ resolved
@@ -15,13 +15,9 @@
 #import "ModifierManager.h"
 #import "MessagePort_Helper.h"
 #import "TransformationManager.h"
-<<<<<<< HEAD
-#import "Utility_Helper.h"
-=======
 #import "Constants.h"
 
 @import Carbon;
->>>>>>> 9917f25a
 
 @implementation Actions
 
@@ -185,17 +181,6 @@
     if (!hotkeyIsEnabled) {
         CGSSetSymbolicHotKeyEnabled(shk, true);
     }
-<<<<<<< HEAD
-    if (oldVirtualKeyCodeIsUsable == FALSE) {
-        // set new parameters for shk - should not accessible through actual keyboard, cause values too high
-        keyEquivalent = 65535; // TODO: Why this value? Does it event matter what value this is?
-        keyCode = (CGKeyCode)shk + 400; // TODO: Test if 400 still works or is too much
-        modifierFlags = 10485760; // 0 Didn't work in my testing. This seems to be the 'empty' CGSModifierFlags value, used to signal that no modifiers are pressed. TODO: Test if this works
-        CGError err = CGSSetSymbolicHotKeyValue(shk, keyEquivalent, keyCode, modifierFlags);
-        if (err != 0) {
-            DDLogInfo(@"Error setting shk params: %d", err);
-            // Do again or something if setting shk goes wrong
-=======
     if (!oldBindingIsUsable) {
         
         /// Temporarily set a usable binding for our shk
@@ -206,15 +191,14 @@
         if (err != kCGErrorSuccess) {
             NSLog(@"Error setting shk params: %d", err);
             /// Do again or something if setting shk goes wrong
->>>>>>> 9917f25a
-        }
-        
+    }
+    
         /// Post keyboard events trigger shk
         postKeyboardEventsForSymbolicHotkey(newKeyCode, newModifierFlags);
     } else {
             
         /// Post keyboard events trigger shk
-        postKeyboardEventsForSymbolicHotkey(keyCode, modifierFlags);
+    postKeyboardEventsForSymbolicHotkey(keyCode, modifierFlags);
     }
     
     /// Restore original binding after short delay
@@ -250,7 +234,7 @@
         unichar kEq = [timer.userInfo[@"keyEquivalent"] unsignedShortValue];
         CGKeyCode kCode = [timer.userInfo[@"virtualKeyCode"] unsignedIntValue];
         CGSModifierFlags mod = [timer.userInfo[@"flags"] intValue];
-        CGSSetSymbolicHotKeyValue(shk, kEq, kCode, mod);
+    CGSSetSymbolicHotKeyValue(shk, kEq, kCode, mod);
     }
 }
 
