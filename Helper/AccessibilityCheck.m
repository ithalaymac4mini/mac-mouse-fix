--- conflicted
+++ resolved
@@ -178,15 +178,12 @@
         ///
         /// **Post-check init**
         ///
-<<<<<<< HEAD
 
         /// Annotate localized strings
         ///     The swizzle should happen before the system loads any of our localized nib files, or localizedStrings are loaded from the NSBundle in another way. Otherwise we miss some strings in the localizationScreenshots.
         if ([NSProcessInfo.processInfo.arguments containsObject:@"-MF_ANNOTATE_LOCALIZED_STRINGS"]) {
             [LocalizedStringAnnotation swizzleNSBundle];
         }
-=======
->>>>>>> 76d2204b
         
         /// Using `load_Manual` instead of normal load, because creating an eventTap crashes the program, if we don't have accessibilty access (I think - I don't really remember)
         /// TODO: Look into using `+ initialize` instead of `+ load`. The way we have things set up there are like a bajillion entry points to the program (one for every `+ load` function) which is kinda sucky. Might be better to have just one entry point to the program and then start everything that needs to be started with `+ start` functions and let `+ initialize` do the rest
