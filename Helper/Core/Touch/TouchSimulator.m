--- conflicted
+++ resolved
@@ -258,16 +258,10 @@
             
             /// Invalidate scheduled double-send
             /// Notes:
-<<<<<<< HEAD
-            ///     - We invalidate the double/triple send timers here, since otherwise, the double/triple sent end events can cancel the new gesture.
-            ///     - Docs say timers must be scheduled and invalidated from the same thread. That's why we dispatch to the main thread.
-            ///     - Threading is a bit messy. We should have a unified output-event thread, where we do all this.
-=======
             ///     - We invalidate the double/triple send timers here, since otherwise, the double/triple-sent end events can cancel the new gesture.
             ///     - Docs say timers must be scheduled and invalidated from the same thread. That's why we dispatch to the main thread.
             ///     - Threading is a bit messy. We should probably have a unified output-event thread, where we do all this.
             ///     - Race condition? – Since we dispatch_async() right above, in edge-cases, the gesture might still be canceled right after the kIOHIDEventPhaseBegan events are sent. A unified output-event thread should allow us to fix this.
->>>>>>> 76d2204b
             
             if (_doubleSendTimer != nil) [_doubleSendTimer invalidate];
             if (_tripleSendTimer != nil) [_tripleSendTimer invalidate];
@@ -284,11 +278,7 @@
         ///         Edit: Doesn't happen anymore on M1. Edit 2: [Feb 2025] The double-sending code used to be broken for a while (fixed in e8f90d2f32829e3e5f1621fa8e4b58634c9ea07b) . Maybe that's why we observed the stuck-bug for Scroll.m here?
 
         /// Put the events into a dict
-<<<<<<< HEAD
-        ///     Note: The `events` dict retains the events, and the timers retain the `events` dict -> Once the timers are invalidated, the events are automatically released.
-=======
         ///     Note: The `events` dict retains the events, and the timers retain the events dict -> Once the timers are invalidated, the events are automatically released.
->>>>>>> 76d2204b
         ///     Edit: We didn't release the events in MMF 3.0.0 Beta 6. I wonder why I didn't notice this? (Should leak a little bit of memory.) We then moved to using `__bridge_transfer`
         ///                 On 28.08.2024 we moved to using `__bridge` and simply calling `CFRelease()` afterwards. (That's the same as using `__bridge_transfer`, which I find confusing.)
 
@@ -296,13 +286,9 @@
         
         /// Dispatch to main queue
         /// Notes:
-<<<<<<< HEAD
-        ///     - 27.08.2024 (macOS Sequoia Beta) - The double/triple send didn't work. I fixed it by adding  `dispatch_async(dispatch_get_main_queue()`. Not sure how long this had been broken.
-        ///     - Not sure it's ideal for responsivity to do this on the main thread. I feel like we should simplify the threading so there are 4 threads: input events, output events, ui (main thread) and background (stuff like checking for updates)
-=======
         ///     - 27.08.2024 (macOS Sequoia Beta) - The double/triple send didn't work. I fixed it by adding  `dispatch_async(dispatch_get_main_queue()`. Not sure how long this had been broken. (Fixed in e8f90d2f32829e3e5f1621fa8e4b58634c9ea07b)
         ///     - Might worsen responsivity to do this on the main thread? I feel like we should simplify the threading of the entire app so there are 4 threads: input events, output events, ui (main thread) and background (stuff like checking for updates)
->>>>>>> 76d2204b
+        ///         - Update: [ Apr 2025] We plan to simplify threading now. grep for IOThread
         
         dispatch_async(dispatch_get_main_queue(), ^{
             
