//
// --------------------------------------------------------------------------
// ScrollUtility.m
// Created for Mac Mouse Fix (https://github.com/noah-nuebling/mac-mouse-fix)
// Created by Noah Nuebling in 2019
// Licensed under the MMF License (https://github.com/noah-nuebling/mac-mouse-fix/blob/master/License)
// --------------------------------------------------------------------------
//

#import "ScrollUtility.h"
#import "Scroll.h"
#import <Cocoa/Cocoa.h>
#import "IOHIDEventTypes.h"
#import "SharedUtility.h"
#import "ModificationUtility.h"

@implementation ScrollUtility


static NSDictionary *_MFScrollPhaseToIOHIDEventPhase;
+ (NSDictionary *)MFScrollPhaseToIOHIDEventPhase {
    return _MFScrollPhaseToIOHIDEventPhase;
}

+ (void)load {
    _MFScrollPhaseToIOHIDEventPhase = @{
        @(kMFPhaseNone):       @(kIOHIDEventPhaseUndefined),
        @(kMFPhaseStart):      @(kIOHIDEventPhaseBegan),
        @(kMFPhaseLinear):     @(kIOHIDEventPhaseChanged),
        @(kMFPhaseMomentum):   @(kIOHIDEventPhaseChanged),
        @(kMFPhaseEnd):        @(kIOHIDEventPhaseEnded),
    };
}

+ (CGEventRef)createPixelBasedScrollEventWithValuesFromEvent:(CGEventRef)event {
    
    /// Basically creates a copy of a scroll event.
    /// \discussion
    /// When multithreading from within `ScrollControl -> eventTapCallback()` events would become invalid and unusable in the new thread.
    /// Using CGEventCreateCopy didn't help, but this does fix the issue. Not sure why.
    /// Xcode Analysis warns of potential memory leak here, even though we have `create` in the name. Maybe we should flag the return with `CF_RETURNS_RETAINED`
    /// This doesn't produce identically behaving events (See https://github.com/noah-nuebling/mac-mouse-fix/issues/61)
    ///     So we made a more general version of this function, which copies over _all_ fields, at `Utility_HelperApp:createEventWithValuesFromEvent:` ... which couldn't produce identical results either... so we're back to trying to make CGEventCreateCopy work.
    
    CGEventRef newEvent = CGEventCreateScrollWheelEvent(NULL, kCGScrollEventUnitPixel, 1, 0);
    NSArray *valueFields = @[@(kCGScrollWheelEventDeltaAxis1),
                             @(kCGScrollWheelEventDeltaAxis2),
                             @(kCGScrollWheelEventPointDeltaAxis1),
                             @(kCGScrollWheelEventPointDeltaAxis2),
                             @(kCGScrollWheelEventFixedPtDeltaAxis1),
                             @(kCGScrollWheelEventFixedPtDeltaAxis2)];
    for (NSNumber *f in valueFields) {
        int64_t ogVal = CGEventGetIntegerValueField(event, f.intValue);
        CGEventSetIntegerValueField(newEvent, f.intValue, ogVal);
    }
    return newEvent;
}

+ (CGEventRef)createNormalizedEventWithPixelValue:(int)lineHeight {
    
    /// Creates a vertical scroll event with a line delta value of 1 and a pixel value of `lineHeight`
    /// \discussion Xcode Analysis warns of potential memory leak here, even though we have `create` in the name. Maybe we should flag the return with `CF_RETURNS_RETAINED`
    
    /// invert vertical
    CGEventRef event = CGEventCreateScrollWheelEvent(NULL, kCGScrollEventUnitPixel, 1, 0);
    CGEventSetIntegerValueField(event, kCGScrollWheelEventDeltaAxis1, 1);
    CGEventSetIntegerValueField(event, kCGScrollWheelEventPointDeltaAxis1, lineHeight);
    CGEventSetDoubleValueField(event, kCGScrollWheelEventFixedPtDeltaAxis1, lineHeight);
    
    DDLogInfo(@"Normalized scroll event values:");
    DDLogInfo(@"%lld",CGEventGetIntegerValueField(event, kCGScrollWheelEventDeltaAxis1));
    DDLogInfo(@"%lld",CGEventGetIntegerValueField(event, kCGScrollWheelEventPointDeltaAxis1));
    DDLogInfo(@"%f",CGEventGetDoubleValueField(event, kCGScrollWheelEventFixedPtDeltaAxis1));
    
    return event;
}
/// Inverts the diection of a given scroll event if dir is -1.
/// @param event Event to be inverted
/// @param dir Either 1 or -1. 1 Will leave the event unchanged.
+ (CGEventRef)invertScrollEvent:(CGEventRef)event direction:(int)dir {
    // invert vertical
    long long line1 = CGEventGetIntegerValueField(event, kCGScrollWheelEventDeltaAxis1);
    long long point1 = CGEventGetIntegerValueField(event, kCGScrollWheelEventPointDeltaAxis1);
    long long fixedPt1 = CGEventGetIntegerValueField(event, kCGScrollWheelEventFixedPtDeltaAxis1);
    CGEventSetIntegerValueField(event, kCGScrollWheelEventDeltaAxis1, line1 * dir);
    CGEventSetIntegerValueField(event, kCGScrollWheelEventPointDeltaAxis1, point1 * dir);
    CGEventSetIntegerValueField(event, kCGScrollWheelEventFixedPtDeltaAxis1, fixedPt1 * dir);
    // invert horizontal
    long long line2 = CGEventGetIntegerValueField(event, kCGScrollWheelEventDeltaAxis2);
    long long point2 = CGEventGetIntegerValueField(event, kCGScrollWheelEventPointDeltaAxis2);
    long long fixedPt2 = CGEventGetIntegerValueField(event, kCGScrollWheelEventFixedPtDeltaAxis2);
    CGEventSetIntegerValueField(event, kCGScrollWheelEventDeltaAxis2, line2 * dir);
    CGEventSetIntegerValueField(event, kCGScrollWheelEventPointDeltaAxis2, point2 * dir);
    CGEventSetIntegerValueField(event, kCGScrollWheelEventFixedPtDeltaAxis2, fixedPt2 * dir);
    return event;
}
+ (CGEventRef)makeScrollEventHorizontal:(CGEventRef)event {
    
    long long line1 = CGEventGetIntegerValueField(event, kCGScrollWheelEventDeltaAxis1);
    long long point1 = CGEventGetIntegerValueField(event, kCGScrollWheelEventPointDeltaAxis1);
    long long fixedPt1 = CGEventGetIntegerValueField(event, kCGScrollWheelEventFixedPtDeltaAxis1);
    
    CGEventSetIntegerValueField(event, kCGScrollWheelEventDeltaAxis1, 0);
    CGEventSetIntegerValueField(event, kCGScrollWheelEventPointDeltaAxis1, 0);
    CGEventSetIntegerValueField(event, kCGScrollWheelEventFixedPtDeltaAxis1, 0);
    
    CGEventSetIntegerValueField(event, kCGScrollWheelEventDeltaAxis2, line1);
    CGEventSetIntegerValueField(event, kCGScrollWheelEventPointDeltaAxis2, point1);
    CGEventSetIntegerValueField(event, kCGScrollWheelEventFixedPtDeltaAxis2, fixedPt1);
    
    return event;
}

+ (void)logScrollEvent:(CGEventRef)event {
    
    long long line1 = CGEventGetIntegerValueField(event, kCGScrollWheelEventDeltaAxis1);
    long long point1 = CGEventGetIntegerValueField(event, kCGScrollWheelEventPointDeltaAxis1);
    long long fixedPt1 = CGEventGetIntegerValueField(event, kCGScrollWheelEventFixedPtDeltaAxis1);
    
    long long line2 = CGEventGetIntegerValueField(event, kCGScrollWheelEventDeltaAxis2);
    long long point2 = CGEventGetIntegerValueField(event, kCGScrollWheelEventPointDeltaAxis2);
    long long fixedPt2 = CGEventGetIntegerValueField(event, kCGScrollWheelEventFixedPtDeltaAxis2);

    
    DDLogInfo(@"Axis 1:");
    DDLogInfo(@"  Line: %lld", line1);
    DDLogInfo(@"  Point: %lld", point1);
    DDLogInfo(@"  FixedPt: %lld", fixedPt1);
    
    DDLogInfo(@"Axis 2:");
    DDLogInfo(@"  Line: %lld", line2);
    DDLogInfo(@"  Point: %lld", point2);
    DDLogInfo(@"  FixedPt: %lld", fixedPt2);
    
}

/// \note 0 is considered both positive and negative
+ (BOOL)sameSign:(double)n and:(double)m {
    if (n == 0 || m == 0) {
        return true;
    }
    if ([SharedUtility signOf:n] == [SharedUtility signOf:m]) {
        return true;
    }
    return false;
}

+ (MFAxis)axisForVerticalDelta:(int64_t)deltaV horizontalDelta:(int64_t)deltaH {
    
    NSCAssert(deltaV == 0 || deltaH == 0, @"Scroll event is not parallel to an axis.");
    
    MFAxis axis = kMFAxisVertical;
    if (deltaH != 0) {
        axis = kMFAxisHorizontal;
    }
    
    return axis;
}

+ (MFDirection)directionForInputAxis:(MFAxis)axis
                           inputDelta:(int64_t)inputDelta
                        invertSetting:(MFScrollInversion)invertSetting
                   horizontalModifier:(BOOL)horizontalModifier {
    
    /// Axis direction
    
    MFScrollInversion inputAxisDirection = [SharedUtility signOf:inputDelta];
    MFScrollInversion effectiveAxisDirection = inputAxisDirection * invertSetting;
    
    /// Direction
    
    if (axis == kMFAxisHorizontal || horizontalModifier) {
        /// H
        if (effectiveAxisDirection == -1) {
            return kMFDirectionLeft;
        } else {
            return kMFDirectionRight;
        }
    } else {
        /// V
        if (effectiveAxisDirection == -1) {
            return kMFDirectionDown;
        } else {
            return kMFDirectionUp;
        }
    }
}

<<<<<<< HEAD

static BOOL _mouseDidMove = NO;
+ (BOOL)mouseDidMove {
    return _mouseDidMove;
}
static CGPoint _previousMouseLocation;
+ (void)updateMouseDidMoveWithEvent:(CGEventRef)event {
    
    /// Checks if cursor moved since the last time this function was called. Writes result into `_mouseDidMove`.
    ///     Storing result in `_mouseDidMove` instead of returning it, so that different parts of the program can reuse this info
    /// Passing in event for optimization. Not sure if significant.
    ///     Update: (Sep 2024) `_mouseDidMove` is only used inside Scroll.m. Not returning is weird and unnecessary, and caused us to write a bug inside Scroll.m I believe.
    ///                     We did begin implementing a much better replacement for this system in the branch `app-specific`
    
    CGPoint mouseLocation = CGEventGetLocation(event);
    _mouseDidMove = ![ScrollUtility point:mouseLocation
                          isAboutTheSameAs:_previousMouseLocation
                                 threshold:10];
    _previousMouseLocation = mouseLocation;
}

static BOOL _frontMostAppDidChange;
+ (BOOL)frontMostAppDidChange {
    return _frontMostAppDidChange;
}
static NSRunningApplication *_previousFrontMostApp;
+ (void)updateFrontMostAppDidChange {
    
    /// Checks if frontmost application changed since the last time this function was called. Writes result into `_frontMostAppDidChange`.
    
    NSRunningApplication *frontMostApp = NSWorkspace.sharedWorkspace.frontmostApplication;
    _frontMostAppDidChange = ![frontMostApp isEqual:_previousFrontMostApp];
    _previousFrontMostApp = frontMostApp;
}

=======
>>>>>>> 14c7a50e
@end<|MERGE_RESOLUTION|>--- conflicted
+++ resolved
@@ -186,42 +186,4 @@
     }
 }
 
-<<<<<<< HEAD
-
-static BOOL _mouseDidMove = NO;
-+ (BOOL)mouseDidMove {
-    return _mouseDidMove;
-}
-static CGPoint _previousMouseLocation;
-+ (void)updateMouseDidMoveWithEvent:(CGEventRef)event {
-    
-    /// Checks if cursor moved since the last time this function was called. Writes result into `_mouseDidMove`.
-    ///     Storing result in `_mouseDidMove` instead of returning it, so that different parts of the program can reuse this info
-    /// Passing in event for optimization. Not sure if significant.
-    ///     Update: (Sep 2024) `_mouseDidMove` is only used inside Scroll.m. Not returning is weird and unnecessary, and caused us to write a bug inside Scroll.m I believe.
-    ///                     We did begin implementing a much better replacement for this system in the branch `app-specific`
-    
-    CGPoint mouseLocation = CGEventGetLocation(event);
-    _mouseDidMove = ![ScrollUtility point:mouseLocation
-                          isAboutTheSameAs:_previousMouseLocation
-                                 threshold:10];
-    _previousMouseLocation = mouseLocation;
-}
-
-static BOOL _frontMostAppDidChange;
-+ (BOOL)frontMostAppDidChange {
-    return _frontMostAppDidChange;
-}
-static NSRunningApplication *_previousFrontMostApp;
-+ (void)updateFrontMostAppDidChange {
-    
-    /// Checks if frontmost application changed since the last time this function was called. Writes result into `_frontMostAppDidChange`.
-    
-    NSRunningApplication *frontMostApp = NSWorkspace.sharedWorkspace.frontmostApplication;
-    _frontMostAppDidChange = ![frontMostApp isEqual:_previousFrontMostApp];
-    _previousFrontMostApp = frontMostApp;
-}
-
-=======
->>>>>>> 14c7a50e
 @end