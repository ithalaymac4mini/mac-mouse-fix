//
// --------------------------------------------------------------------------
// AppTranslocationManager.m
// Created for Mac Mouse Fix (https://github.com/noah-nuebling/mac-mouse-fix)
// Created by Noah Nuebling in 2021
// Licensed under MIT
// --------------------------------------------------------------------------
//

#import "AppTranslocationManager.h"
#import <dlfcn.h>
#import "SharedUtility.h"
#import "Constants.h"
#import <Cocoa/Cocoa.h>

@implementation AppTranslocationManager

CFURLRef getAppURL() {
    return (__bridge CFURLRef)[NSURL fileURLWithPath:NSBundle.mainBundle.bundlePath];
}

void *getFunctionFromSecurityFramework(const char *functionName) {
    
    // Open security framework
    void *handle = NULL;
    handle = dlopen("/System/Library/Frameworks/Security.framework/Security", RTLD_LAZY);
    // Return function pointer
    return dlsym(handle, functionName);
}

bool getIsTranslocated() {
    
    bool isTranslocated = false;
    
    // Declare function for ‘SecTranslocateIsTranslocatedURL’
    Boolean (*mySecTranslocateIsTranslocatedURL)(CFURLRef path, bool *isTranslocated, CFErrorRef * __nullable error); // Flag for API request
    
    // Get function from security framework
    mySecTranslocateIsTranslocatedURL = getFunctionFromSecurityFramework("SecTranslocateIsTranslocatedURL");
    
    // Invoke it
    CFErrorRef err;
    mySecTranslocateIsTranslocatedURL(getAppURL(), &isTranslocated, &err);
    NSError *error = (__bridge NSError *)err;
    if (error != nil) {
        NSLog(@"Error checking if app is translocated: %@", err);
    }
    
    return isTranslocated;
}

NSURL *getUntranslocatedURL() {
    
    NSURL* untranslocatedURL = nil;
    
    // Get current application path
    
    // Declare function for ‘SecTranslocateCreateOriginalPathForURL’
    CFURLRef __nullable (*mySecTranslocateCreateOriginalPathForURL)(CFURLRef translocatedPath, CFErrorRef * __nullable error);
    
    // Get function from security framework
    mySecTranslocateCreateOriginalPathForURL = getFunctionFromSecurityFramework("SecTranslocateCreateOriginalPathForURL");
    
    // Get original URL
    CFErrorRef err;
    untranslocatedURL = (__bridge NSURL*)mySecTranslocateCreateOriginalPathForURL(getAppURL(), &err);
    NSError *error = (__bridge NSError *)err;
    if (error != nil) {
        NSLog(@"Error getting untranslocated URL: %@", error);
    }
    
    return untranslocatedURL;
}

void removeQuarantineFlagAndRestart(NSURL* untranslocatedURL) {

    assert(untranslocatedURL != nil);
    
    NSURL *xattrURL = [NSURL fileURLWithPath:kMFXattrPath];
    NSURL *openURL = [NSURL fileURLWithPath:kMFOpenCLTPath];
    
    NSError *error;
    
    // Remove quarantine attributes of original
    [SharedUtility launchCTL:xattrURL withArguments:@[@"-cr", untranslocatedURL.path] error:&error];
    
    if (error != nil) {
        NSLog(@"Error while removing quarantine: %@", error);
        return;
    }
    
    // Relaunch app at original (untranslocated) location
<<<<<<< HEAD
    //  -> Use ‘open’ as allows two instances of app (this instance is exiting)
    [SharedUtility launchCTL:openURL withArguments:@[@"-n", @"-a", untranslocatedURL.path] error:&error];
=======
    //  -> Use ‘open’ as it allows two instances of app (this instance is exiting)
    [SharedUtil launchCTL:openURL withArguments:@[@"-n", @"-a", untranslocatedURL.path] error:&error];
    // ^ This successfully relaunches the app but AccessibilityOverlay doesn't work on the relaunched instance. I assume it's sth to do with message ports. Yes that turned out to be it. Using `initialize` instead of `load` to make the message port be created after this is executed fixed it.
    // ^ We need to make sure not to use MessagePort_App from within any `load` methods, as that would lead to MessagePort_App being initialized before this is called, leading to the same issue. (This is currently being called from [AppDelegate + initialize])
>>>>>>> 527557c7
    
    if (error != nil) {
        NSLog(@"Error while relaunching app: %@", error);
        return;
    }
    
    NSLog(@"Terminating translocated instance of the app");
    
    [NSApplication.sharedApplication terminate:nil];
}

/// If the app is translocated, then remove the qurantine flag and restart it.
/// This effectively removes the translocation.
/// Credits: https://www.synack.com/blog/untranslocating-apps/
/// \discussion As far as I understand, if we ever run executables in the same folder as the app then this poses a security risk, but I don't think we do that so it should be fine.
/// \discussion If we can't remove translocation, this will result in an infinte restarting loop.
+ (void)removeTranslocation {
    
    bool translocated = getIsTranslocated();
    
    NSLog(@"Mac Mouse Fix is translocated: %d", translocated);
    
    if (translocated) {
        NSURL *originalURL = getUntranslocatedURL();
        NSLog(@"Untranslocated URL: %@", originalURL);
        removeQuarantineFlagAndRestart(originalURL);
    }
    
}

@end<|MERGE_RESOLUTION|>--- conflicted
+++ resolved
@@ -90,15 +90,10 @@
     }
     
     // Relaunch app at original (untranslocated) location
-<<<<<<< HEAD
-    //  -> Use ‘open’ as allows two instances of app (this instance is exiting)
+    //  -> Use ‘open’ as it allows two instances of app (this instance is exiting)
     [SharedUtility launchCTL:openURL withArguments:@[@"-n", @"-a", untranslocatedURL.path] error:&error];
-=======
-    //  -> Use ‘open’ as it allows two instances of app (this instance is exiting)
-    [SharedUtil launchCTL:openURL withArguments:@[@"-n", @"-a", untranslocatedURL.path] error:&error];
     // ^ This successfully relaunches the app but AccessibilityOverlay doesn't work on the relaunched instance. I assume it's sth to do with message ports. Yes that turned out to be it. Using `initialize` instead of `load` to make the message port be created after this is executed fixed it.
     // ^ We need to make sure not to use MessagePort_App from within any `load` methods, as that would lead to MessagePort_App being initialized before this is called, leading to the same issue. (This is currently being called from [AppDelegate + initialize])
->>>>>>> 527557c7
     
     if (error != nil) {
         NSLog(@"Error while relaunching app: %@", error);
