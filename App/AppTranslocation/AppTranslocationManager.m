//
// --------------------------------------------------------------------------
// AppTranslocationManager.m
// Created for Mac Mouse Fix (https://github.com/noah-nuebling/mac-mouse-fix)
// Created by Noah Nuebling in 2021
// Licensed under MIT
// --------------------------------------------------------------------------
//

#import "AppTranslocationManager.h"
#import <dlfcn.h>
#import "SharedUtility.h"
#import "Constants.h"
#import <Cocoa/Cocoa.h>

@implementation AppTranslocationManager

CFURLRef getAppURL() {
    
    return (__bridge CFURLRef)[NSURL fileURLWithPath:NSBundle.mainBundle.bundlePath];
}

/// \discussion We should probably do some more error handling, and use `dlclose()` to prevent memory leak. But this is only called once and it works fine so whatevs.
void *getFunctionFromSecurityFramework(const char *functionName) {
    
    // Open security framework
    void *handle = NULL;
    handle = dlopen("/System/Library/Frameworks/Security.framework/Security", RTLD_LAZY);
    // Return function pointer
    return dlsym(handle, functionName);
}

bool getIsTranslocated() {
    
    bool isTranslocated = false;
    
    // Declare function for ‘SecTranslocateIsTranslocatedURL’
    Boolean (*mySecTranslocateIsTranslocatedURL)(CFURLRef path, bool *isTranslocated, CFErrorRef * __nullable error); // Flag for API request
    
    // Get function from security framework
    mySecTranslocateIsTranslocatedURL = getFunctionFromSecurityFramework("SecTranslocateIsTranslocatedURL");
    
    // Invoke it
    CFErrorRef err = NULL;
    mySecTranslocateIsTranslocatedURL(getAppURL(), &isTranslocated, &err);
    NSError *error = (__bridge NSError *)err;
    if (error != nil) {
        NSLog(@"Error checking if app is translocated: %@", err);
    }
    
    return isTranslocated;
}

NSURL *getUntranslocatedURL() {
    
    NSURL* untranslocatedURL = nil;
    
    // Get current application path
    
    // Declare function for ‘SecTranslocateCreateOriginalPathForURL’
    CFURLRef __nullable (*mySecTranslocateCreateOriginalPathForURL)(CFURLRef translocatedPath, CFErrorRef * __nullable error);
    
    // Get function from security framework
    mySecTranslocateCreateOriginalPathForURL = getFunctionFromSecurityFramework("SecTranslocateCreateOriginalPathForURL");
    
    // Get original URL
<<<<<<< HEAD
    CFErrorRef err = NULL; // Need to initialize this to NULL, else this will be random memory when no error occurs (I think)
=======
    CFErrorRef err = NULL;
>>>>>>> 0e1fdc7a
    untranslocatedURL = (__bridge NSURL*)mySecTranslocateCreateOriginalPathForURL(getAppURL(), &err);
    if (err != NULL) {
        NSError *error = (__bridge NSError *)err;
        NSLog(@"Error getting untranslocated URL: %@", error);
    }
    
    return untranslocatedURL;
}

void removeQuarantineFlagAndRestart(NSURL* untranslocatedURL) {

    assert(untranslocatedURL != nil);
    
    NSURL *xattrURL = [NSURL fileURLWithPath:kMFXattrPath];
    NSURL *openURL = [NSURL fileURLWithPath:kMFOpenCLTPath];
    
    NSError *error = nil;
    
    // Remove quarantine attributes of original
    [SharedUtility launchCTL:xattrURL withArguments:@[@"-cr", untranslocatedURL.path] error:&error];
    
    if (error != nil) {
        NSLog(@"Error while removing quarantine: %@", error);
        return;
    }
    
    // Relaunch app at original (untranslocated) location
    //  -> Use ‘open’ as it allows two instances of app (this instance is exiting)
    [SharedUtility launchCTL:openURL withArguments:@[@"-n", @"-a", untranslocatedURL.path] error:&error];
    // ^ This successfully relaunches the app but AccessibilityOverlay doesn't work on the relaunched instance. I assume it's sth to do with message ports. Yes that turned out to be it. Using `initialize` instead of `load` to make the message port be created after this is executed fixed it.
    // ^ We need to make sure not to use MessagePort_App from within any `load` methods, as that would lead to MessagePort_App being initialized before this is called, leading to the same issue. (This is currently being called from [AppDelegate + initialize])
    
    if (error != nil) {
        NSLog(@"Error while relaunching app: %@", error);
        return;
    }
    
    NSLog(@"Terminating translocated instance of the app");
    
    [NSApplication.sharedApplication terminate:nil];
}

/// If the app is translocated, then remove the qurantine flag and restart it.
/// This effectively removes the translocation.
/// Credits: https://www.synack.com/blog/untranslocating-apps/
/// \discussion As far as I understand, if we ever run executables in the same folder as the app then this poses a security risk, but I don't think we do that so it should be fine.
/// \discussion If we can't remove translocation, this will result in an infinte restarting loop.
+ (void)removeTranslocation {
    
    bool translocated = getIsTranslocated();
    
    NSLog(@"Mac Mouse Fix is translocated: %d", translocated);
    
    if (translocated) {
        NSURL *originalURL = getUntranslocatedURL();
        NSLog(@"Untranslocated URL: %@", originalURL);
        removeQuarantineFlagAndRestart(originalURL);
    }
    
}

@end<|MERGE_RESOLUTION|>--- conflicted
+++ resolved
@@ -64,11 +64,7 @@
     mySecTranslocateCreateOriginalPathForURL = getFunctionFromSecurityFramework("SecTranslocateCreateOriginalPathForURL");
     
     // Get original URL
-<<<<<<< HEAD
     CFErrorRef err = NULL; // Need to initialize this to NULL, else this will be random memory when no error occurs (I think)
-=======
-    CFErrorRef err = NULL;
->>>>>>> 0e1fdc7a
     untranslocatedURL = (__bridge NSURL*)mySecTranslocateCreateOriginalPathForURL(getAppURL(), &err);
     if (err != NULL) {
         NSError *error = (__bridge NSError *)err;
