<?xml version="1.0" encoding="UTF-8"?>
<document type="com.apple.InterfaceBuilder3.Cocoa.XIB" version="3.0" toolsVersion="17701" targetRuntime="MacOSX.Cocoa" propertyAccessControl="none" useAutolayout="YES" customObjectInstantitationMethod="direct">
    <dependencies>
        <deployment identifier="macosx"/>
        <plugIn identifier="com.apple.InterfaceBuilder.CocoaPlugin" version="17701"/>
        <capability name="documents saved in the Xcode 8 format" minToolsVersion="8.0"/>
    </dependencies>
    <objects>
        <customObject id="-2" userLabel="File's Owner" customClass="NSApplication">
            <connections>
                <outlet property="delegate" destination="NxE-tZ-vxj" id="x7u-U8-22w"/>
            </connections>
        </customObject>
        <customObject id="-1" userLabel="First Responder" customClass="FirstResponder"/>
        <customObject id="-3" userLabel="Application" customClass="NSObject"/>
        <window identifier="mainWindow" title="Mac Mouse Fix" autorecalculatesKeyViewLoop="NO" deferred="NO" releasedWhenClosed="NO" animationBehavior="default" tabbingMode="disallowed" id="F0z-JX-Cv5" userLabel="MainWindow">
            <windowStyleMask key="styleMask" titled="YES" closable="YES" miniaturizable="YES" resizable="YES"/>
            <windowCollectionBehavior key="collectionBehavior" fullScreenNone="YES"/>
            <rect key="contentRect" x="0.0" y="0.0" width="580" height="429"/>
<<<<<<< HEAD
            <rect key="screenRect" x="0.0" y="0.0" width="1280" height="775"/>
=======
            <rect key="screenRect" x="0.0" y="0.0" width="3840" height="2135"/>
>>>>>>> 0d65094b
            <value key="minSize" type="size" width="580" height="300"/>
            <value key="maxSize" type="size" width="580" height="1000"/>
            <view key="contentView" identifier="mainView" translatesAutoresizingMaskIntoConstraints="NO" id="se5-gp-TjO">
                <rect key="frame" x="0.0" y="0.0" width="580" height="429"/>
                <autoresizingMask key="autoresizingMask"/>
                <subviews>
                    <view identifier="baseView" fixedFrame="YES" translatesAutoresizingMaskIntoConstraints="NO" id="5ZP-Jh-Lwi">
                        <rect key="frame" x="0.0" y="0.0" width="580" height="429"/>
                        <autoresizingMask key="autoresizingMask" widthSizable="YES" heightSizable="YES"/>
                        <subviews>
                            <button verticalHuggingPriority="750" fixedFrame="YES" springLoaded="YES" translatesAutoresizingMaskIntoConstraints="NO" id="vqy-WZ-nG6">
                                <rect key="frame" x="18" y="400" width="161" height="18"/>
                                <autoresizingMask key="autoresizingMask" flexibleMaxX="YES" flexibleMinY="YES"/>
                                <string key="toolTip">Enable Mac Mouse Fix for a better mouse experience!

Mac Mouse Fix stays enabled even after you quit the app or restart your computer. 

To disable Mac Mouse Fix, uncheck this checkbox or move the app to the Trash.</string>
                                <buttonCell key="cell" type="check" title="Enable Mac Mouse Fix" bezelStyle="regularSquare" imagePosition="left" alignment="left" state="on" inset="2" id="G70-nk-4Vw">
                                    <behavior key="behavior" pushIn="YES" changeContents="YES" lightByContents="YES"/>
                                    <font key="font" metaFont="system"/>
                                </buttonCell>
                                <connections>
                                    <action selector="enableCheckBox:" target="NxE-tZ-vxj" id="hd0-jA-d0d"/>
                                </connections>
                            </button>
                            <button verticalHuggingPriority="750" fixedFrame="YES" translatesAutoresizingMaskIntoConstraints="NO" id="73e-pL-X7k">
                                <rect key="frame" x="491" y="392" width="77" height="32"/>
                                <autoresizingMask key="autoresizingMask" flexibleMinX="YES" flexibleMinY="YES"/>
                                <buttonCell key="cell" type="push" title="More..." bezelStyle="rounded" alignment="center" borderStyle="border" imageScaling="proportionallyDown" inset="2" id="dLd-xI-ix2">
                                    <behavior key="behavior" pushIn="YES" lightByBackground="YES" lightByGray="YES"/>
                                    <font key="font" metaFont="system"/>
                                </buttonCell>
                                <connections>
                                    <action selector="openMoreSheet:" target="NxE-tZ-vxj" id="Ioj-36-Cld"/>
                                </connections>
                            </button>
                            <box identifier="preferenceBox" autoresizesSubviews="NO" fixedFrame="YES" borderType="line" titlePosition="noTitle" translatesAutoresizingMaskIntoConstraints="NO" id="nmi-Qw-Ncm">
                                <rect key="frame" x="17" y="16" width="546" height="375"/>
                                <autoresizingMask key="autoresizingMask" widthSizable="YES" heightSizable="YES"/>
                                <view key="contentView" id="IVL-q6-nHn">
                                    <rect key="frame" x="3" y="3" width="540" height="369"/>
                                    <autoresizingMask key="autoresizingMask" widthSizable="YES" heightSizable="YES"/>
                                    <subviews>
                                        <segmentedControl verticalHuggingPriority="750" fixedFrame="YES" translatesAutoresizingMaskIntoConstraints="NO" id="xGK-PH-XPN" customClass="CustomSegmentedControl">
                                            <rect key="frame" x="3" y="86" width="47" height="24"/>
                                            <autoresizingMask key="autoresizingMask" flexibleMaxX="YES" flexibleMaxY="YES"/>
                                            <segmentedCell key="cell" borderStyle="border" alignment="left" style="rounded" trackingMode="momentary" id="btI-2i-s2J">
                                                <font key="font" metaFont="system"/>
                                                <segments>
                                                    <segment image="NSAddTemplate" width="21"/>
                                                    <segment image="NSRemoveTemplate" width="19" tag="-1"/>
                                                </segments>
                                            </segmentedCell>
                                            <userDefinedRuntimeAttributes>
                                                <userDefinedRuntimeAttribute type="number" keyPath="keyEquivKC">
                                                    <integer key="value" value="51"/>
                                                </userDefinedRuntimeAttribute>
                                            </userDefinedRuntimeAttributes>
                                            <connections>
                                                <action selector="addRemoveControl:" target="p2C-Qy-mgp" id="klS-40-MDb"/>
                                            </connections>
                                        </segmentedControl>
                                        <customView fixedFrame="YES" translatesAutoresizingMaskIntoConstraints="NO" id="uS5-6r-XRu" userLabel="ScrollGroup">
                                            <rect key="frame" x="0.0" y="15" width="540" height="82"/>
                                            <autoresizingMask key="autoresizingMask" flexibleMinX="YES" flexibleMaxX="YES" flexibleMaxY="YES"/>
                                            <subviews>
                                                <slider toolTip="How fast you'll scroll" verticalHuggingPriority="750" fixedFrame="YES" allowsExpansionToolTips="YES" translatesAutoresizingMaskIntoConstraints="NO" id="mXj-a7-rFw">
                                                    <rect key="frame" x="207" y="27" width="126" height="24"/>
                                                    <autoresizingMask key="autoresizingMask" flexibleMinX="YES" flexibleMaxX="YES" flexibleMinY="YES" flexibleMaxY="YES"/>
                                                    <sliderCell key="cell" alignment="left" identifier="scrollSpeedSlider" maxValue="1" doubleValue="0.16666666666666666" tickMarkPosition="below" numberOfTickMarks="7" allowsTickMarkValuesOnly="YES" sliderType="linear" id="0NZ-eS-HsP"/>
                                                    <connections>
                                                        <action selector="UIChanged:" target="NxE-tZ-vxj" id="eF8-Sp-kdg"/>
                                                    </connections>
                                                </slider>
                                                <textField horizontalHuggingPriority="251" verticalHuggingPriority="750" fixedFrame="YES" translatesAutoresizingMaskIntoConstraints="NO" id="C2V-av-8kq">
                                                    <rect key="frame" x="217" y="58" width="106" height="17"/>
                                                    <autoresizingMask key="autoresizingMask" flexibleMinX="YES" flexibleMaxX="YES" flexibleMinY="YES" flexibleMaxY="YES"/>
                                                    <textFieldCell key="cell" lineBreakMode="clipping" alignment="center" title="Scroll speed" id="9F6-l7-3Jh">
                                                        <font key="font" metaFont="system"/>
                                                        <color key="textColor" name="labelColor" catalog="System" colorSpace="catalog"/>
                                                        <color key="backgroundColor" name="textBackgroundColor" catalog="System" colorSpace="catalog"/>
                                                    </textFieldCell>
                                                </textField>
                                                <textField toolTip="Scroll more pixels per mouse wheel tick." horizontalHuggingPriority="251" verticalHuggingPriority="750" fixedFrame="YES" translatesAutoresizingMaskIntoConstraints="NO" id="V4c-hh-3HL">
                                                    <rect key="frame" x="308" y="11" width="26" height="14"/>
                                                    <autoresizingMask key="autoresizingMask" flexibleMinX="YES" flexibleMaxX="YES" flexibleMinY="YES" flexibleMaxY="YES"/>
                                                    <textFieldCell key="cell" lineBreakMode="clipping" title="Fast" id="xi0-4q-Wib">
                                                        <font key="font" metaFont="message" size="11"/>
                                                        <color key="textColor" name="labelColor" catalog="System" colorSpace="catalog"/>
                                                        <color key="backgroundColor" name="textBackgroundColor" catalog="System" colorSpace="catalog"/>
                                                    </textFieldCell>
                                                </textField>
                                                <textField toolTip="Scroll fewer pixels per mouse wheel tick." horizontalHuggingPriority="251" verticalHuggingPriority="750" fixedFrame="YES" translatesAutoresizingMaskIntoConstraints="NO" id="dzx-1i-bZ6">
                                                    <rect key="frame" x="205" y="11" width="27" height="14"/>
                                                    <autoresizingMask key="autoresizingMask" flexibleMinX="YES" flexibleMaxX="YES" flexibleMinY="YES" flexibleMaxY="YES"/>
                                                    <textFieldCell key="cell" lineBreakMode="clipping" title="Slow" id="GKV-Mh-wiX">
                                                        <font key="font" metaFont="message" size="11"/>
                                                        <color key="textColor" name="labelColor" catalog="System" colorSpace="catalog"/>
                                                        <color key="backgroundColor" name="textBackgroundColor" catalog="System" colorSpace="catalog"/>
                                                    </textFieldCell>
                                                </textField>
                                                <button identifier="invertScroll" toolTip="Reverse mouse scroll direction while leaving trackpad scroll direction as is." verticalHuggingPriority="750" fixedFrame="YES" translatesAutoresizingMaskIntoConstraints="NO" id="Ip8-aI-or8">
                                                    <rect key="frame" x="382" y="32" width="118" height="18"/>
                                                    <autoresizingMask key="autoresizingMask" flexibleMinX="YES" flexibleMinY="YES" flexibleMaxY="YES"/>
                                                    <buttonCell key="cell" type="check" title="Invert direction" bezelStyle="regularSquare" imagePosition="left" alignment="left" state="on" inset="2" id="uNi-ZH-WXu">
                                                        <behavior key="behavior" changeContents="YES" doesNotDimImage="YES" lightByContents="YES"/>
                                                        <font key="font" metaFont="system"/>
                                                    </buttonCell>
                                                    <connections>
                                                        <action selector="UIChanged:" target="NxE-tZ-vxj" id="VLp-eK-KMU"/>
                                                    </connections>
                                                </button>
                                                <button identifier="scrollCheckBox" verticalHuggingPriority="750" fixedFrame="YES" translatesAutoresizingMaskIntoConstraints="NO" id="9lG-eT-nD4">
                                                    <rect key="frame" x="39" y="32" width="128" height="18"/>
                                                    <autoresizingMask key="autoresizingMask" flexibleMaxX="YES" flexibleMinY="YES" flexibleMaxY="YES"/>
                                                    <string key="toolTip">Make scrolling animate smoothly

Tips: 
- Hold Shift (⇧) to scroll horizontally
- Hold Command (⌘) and scroll to zoom in or out</string>
                                                    <buttonCell key="cell" type="check" title="Smooth scrolling" bezelStyle="regularSquare" imagePosition="left" alignment="left" state="on" inset="2" id="aqu-LA-LU4">
                                                        <behavior key="behavior" changeContents="YES" doesNotDimImage="YES" lightByContents="YES"/>
                                                        <font key="font" metaFont="system"/>
                                                    </buttonCell>
                                                    <connections>
                                                        <action selector="scrollEnableCheckBox:" target="NxE-tZ-vxj" id="N9U-sm-jIx"/>
                                                    </connections>
                                                </button>
                                            </subviews>
                                        </customView>
                                        <scrollView fixedFrame="YES" borderType="none" autohidesScrollers="YES" horizontalLineScroll="39" horizontalPageScroll="10" verticalLineScroll="39" verticalPageScroll="10" usesPredominantAxisScrolling="NO" translatesAutoresizingMaskIntoConstraints="NO" id="jLq-vs-Mpd" customClass="CustomScrollView">
                                            <rect key="frame" x="0.0" y="116" width="540" height="254"/>
                                            <autoresizingMask key="autoresizingMask" widthSizable="YES" heightSizable="YES"/>
                                            <clipView key="contentView" drawsBackground="NO" id="S62-75-wtd">
                                                <rect key="frame" x="0.0" y="0.0" width="540" height="254"/>
                                                <autoresizingMask key="autoresizingMask" widthSizable="YES" heightSizable="YES"/>
                                                <subviews>
                                                    <tableView identifier="remapTable" verticalHuggingPriority="750" allowsExpansionToolTips="YES" tableStyle="fullWidth" columnReordering="NO" columnResizing="NO" multipleSelection="NO" autosaveColumns="NO" rowHeight="39" rowSizeStyle="automatic" viewBased="YES" floatsGroupRows="NO" id="zJh-jy-oKM" customClass="RemapTableView">
                                                        <rect key="frame" x="0.0" y="0.0" width="540" height="254"/>
                                                        <autoresizingMask key="autoresizingMask" widthSizable="YES" heightSizable="YES"/>
                                                        <size key="intercellSpacing" width="17" height="0.0"/>
                                                        <color key="backgroundColor" name="controlBackgroundColor" catalog="System" colorSpace="catalog"/>
                                                        <tableViewGridLines key="gridStyleMask" vertical="YES" horizontal="YES"/>
                                                        <color key="gridColor" name="gridColor" catalog="System" colorSpace="catalog"/>
                                                        <tableColumns>
                                                            <tableColumn identifier="trigger" width="290" minWidth="40" maxWidth="1000" id="zj7-YT-yKp">
                                                                <tableHeaderCell key="headerCell" lineBreakMode="truncatingTail" borderStyle="border" alignment="center" title="Trigger">
                                                                    <color key="textColor" name="headerTextColor" catalog="System" colorSpace="catalog"/>
                                                                    <color key="backgroundColor" name="headerColor" catalog="System" colorSpace="catalog"/>
                                                                </tableHeaderCell>
                                                                <textFieldCell key="dataCell" lineBreakMode="truncatingHead" selectable="YES" editable="YES" title="Text Cell" id="tBF-d9-kCp">
                                                                    <font key="font" metaFont="system"/>
                                                                    <color key="textColor" name="controlTextColor" catalog="System" colorSpace="catalog"/>
                                                                    <color key="backgroundColor" name="controlBackgroundColor" catalog="System" colorSpace="catalog"/>
                                                                </textFieldCell>
                                                                <tableColumnResizingMask key="resizingMask" resizeWithTable="YES"/>
                                                                <prototypeCellViews>
                                                                    <tableCellView identifier="triggerCell" id="PcD-th-uol">
                                                                        <rect key="frame" x="8" y="0.0" width="288" height="39"/>
                                                                        <autoresizingMask key="autoresizingMask" widthSizable="YES" heightSizable="YES"/>
                                                                        <subviews>
                                                                            <textField horizontalHuggingPriority="251" verticalHuggingPriority="750" horizontalCompressionResistancePriority="250" fixedFrame="YES" translatesAutoresizingMaskIntoConstraints="NO" id="Pzd-Fo-nrS">
                                                                                <rect key="frame" x="5" y="12" width="282" height="17"/>
                                                                                <autoresizingMask key="autoresizingMask" widthSizable="YES" heightSizable="YES"/>
                                                                                <textFieldCell key="cell" sendsActionOnEndEditing="YES" alignment="left" title="⌘⇧⌥⌃ + Triple Click and Drag Button 3" id="hBN-M2-pMi">
                                                                                    <font key="font" metaFont="system"/>
                                                                                    <color key="textColor" name="controlTextColor" catalog="System" colorSpace="catalog"/>
                                                                                    <color key="backgroundColor" name="textBackgroundColor" catalog="System" colorSpace="catalog"/>
                                                                                </textFieldCell>
                                                                            </textField>
                                                                        </subviews>
                                                                        <connections>
                                                                            <outlet property="textField" destination="Pzd-Fo-nrS" id="QmV-rs-fhc"/>
                                                                        </connections>
                                                                    </tableCellView>
                                                                    <tableCellView identifier="buttonGroupCell" id="gRD-nG-q8J">
                                                                        <rect key="frame" x="8" y="39" width="288" height="22"/>
                                                                        <autoresizingMask key="autoresizingMask" widthSizable="YES" heightSizable="YES"/>
                                                                        <subviews>
                                                                            <textField horizontalHuggingPriority="251" verticalHuggingPriority="750" horizontalCompressionResistancePriority="250" fixedFrame="YES" translatesAutoresizingMaskIntoConstraints="NO" id="ZkS-6b-dCZ">
                                                                                <rect key="frame" x="-7" y="3" width="295" height="16"/>
                                                                                <autoresizingMask key="autoresizingMask" widthSizable="YES" flexibleMinY="YES" flexibleMaxY="YES"/>
                                                                                <textFieldCell key="cell" lineBreakMode="truncatingTail" allowsUndo="NO" sendsActionOnEndEditing="YES" alignment="left" title="Button X" id="Jbj-n8-l11">
                                                                                    <font key="font" metaFont="systemSemibold" size="11"/>
                                                                                    <color key="textColor" name="labelColor" catalog="System" colorSpace="catalog"/>
                                                                                    <color key="backgroundColor" name="textBackgroundColor" catalog="System" colorSpace="catalog"/>
                                                                                </textFieldCell>
                                                                            </textField>
                                                                        </subviews>
                                                                        <connections>
                                                                            <outlet property="nextKeyView" destination="ZkS-6b-dCZ" id="m4F-J1-VJh"/>
                                                                        </connections>
                                                                    </tableCellView>
                                                                </prototypeCellViews>
                                                            </tableColumn>
                                                            <tableColumn identifier="effect" width="221" minWidth="40" maxWidth="1000" id="hfG-kJ-PIF">
                                                                <tableHeaderCell key="headerCell" lineBreakMode="truncatingTail" borderStyle="border" alignment="center" title="Effect">
                                                                    <color key="textColor" name="headerTextColor" catalog="System" colorSpace="catalog"/>
                                                                    <color key="backgroundColor" name="headerColor" catalog="System" colorSpace="catalog"/>
                                                                </tableHeaderCell>
                                                                <textFieldCell key="dataCell" lineBreakMode="truncatingHead" selectable="YES" editable="YES" title="Text Cell" id="pPw-cq-7Kz">
                                                                    <font key="font" metaFont="system"/>
                                                                    <color key="textColor" name="controlTextColor" catalog="System" colorSpace="catalog"/>
                                                                    <color key="backgroundColor" name="controlBackgroundColor" catalog="System" colorSpace="catalog"/>
                                                                </textFieldCell>
                                                                <tableColumnResizingMask key="resizingMask" resizeWithTable="YES"/>
                                                                <prototypeCellViews>
                                                                    <tableCellView identifier="effectCell" id="5PH-4e-aAm">
                                                                        <rect key="frame" x="313" y="0.0" width="218" height="39"/>
                                                                        <autoresizingMask key="autoresizingMask" widthSizable="YES" heightSizable="YES"/>
                                                                        <subviews>
                                                                            <popUpButton verticalHuggingPriority="750" fixedFrame="YES" translatesAutoresizingMaskIntoConstraints="NO" id="7A6-Ou-8wk">
                                                                                <rect key="frame" x="0.0" y="6" width="219" height="25"/>
                                                                                <autoresizingMask key="autoresizingMask" widthSizable="YES" flexibleMinY="YES" flexibleMaxY="YES"/>
                                                                                <popUpButtonCell key="cell" type="push" title="Mission Control and Spaces" bezelStyle="rounded" alignment="left" lineBreakMode="truncatingTail" state="on" borderStyle="border" imageScaling="proportionallyDown" inset="2" autoenablesItems="NO" selectedItem="Frp-Q3-9xh" id="zPv-8e-GO1">
                                                                                    <behavior key="behavior" pushIn="YES" lightByBackground="YES" lightByGray="YES"/>
                                                                                    <font key="font" metaFont="menu"/>
                                                                                    <menu key="menu" autoenablesItems="NO" id="D4j-Vt-Zr3">
                                                                                        <items>
                                                                                            <menuItem title="Mission Control and Spaces" state="on" id="Frp-Q3-9xh">
                                                                                                <modifierMask key="keyEquivalentModifierMask"/>
                                                                                            </menuItem>
                                                                                            <menuItem isSeparatorItem="YES" id="zmY-cR-3Iq"/>
                                                                                            <menuItem title="Click and Drag Button 3" state="on" id="hdW-0g-MyX">
                                                                                                <modifierMask key="keyEquivalentModifierMask"/>
                                                                                            </menuItem>
                                                                                        </items>
                                                                                    </menu>
                                                                                </popUpButtonCell>
                                                                            </popUpButton>
                                                                        </subviews>
                                                                    </tableCellView>
                                                                    <tableCellView identifier="keyCaptureCell" id="ppe-fA-Qpm">
                                                                        <rect key="frame" x="313" y="39" width="218" height="39"/>
                                                                        <autoresizingMask key="autoresizingMask" widthSizable="YES" heightSizable="YES"/>
                                                                        <subviews>
                                                                            <button hidden="YES" focusRingType="exterior" verticalHuggingPriority="750" fixedFrame="YES" translatesAutoresizingMaskIntoConstraints="NO" id="bGK-d6-do3" userLabel="BackgroundButton">
                                                                                <rect key="frame" x="-4" y="3" width="225" height="32"/>
                                                                                <autoresizingMask key="autoresizingMask" widthSizable="YES" flexibleMinY="YES" flexibleMaxY="YES"/>
                                                                                <buttonCell key="cell" type="push" bezelStyle="rounded" alignment="center" state="on" borderStyle="border" focusRingType="exterior" imageScaling="proportionallyDown" inset="2" id="wcb-vJ-PiZ">
                                                                                    <behavior key="behavior" pushIn="YES" lightByBackground="YES" lightByGray="YES"/>
                                                                                    <font key="font" metaFont="system"/>
                                                                                </buttonCell>
                                                                            </button>
                                                                            <scrollView focusRingType="exterior" fixedFrame="YES" borderType="none" horizontalLineScroll="10" horizontalPageScroll="10" verticalLineScroll="10" verticalPageScroll="10" hasHorizontalScroller="NO" hasVerticalScroller="NO" horizontalScrollElasticity="none" verticalScrollElasticity="none" translatesAutoresizingMaskIntoConstraints="NO" id="gEj-y5-p9Y" customClass="KeyCaptureScrollView">
                                                                                <rect key="frame" x="3" y="10" width="211" height="20"/>
                                                                                <autoresizingMask key="autoresizingMask" widthSizable="YES" flexibleMinY="YES" flexibleMaxY="YES"/>
                                                                                <clipView key="contentView" focusRingType="exterior" drawsBackground="NO" id="2dn-db-91A">
                                                                                    <rect key="frame" x="0.0" y="0.0" width="211" height="20"/>
                                                                                    <autoresizingMask key="autoresizingMask" widthSizable="YES" heightSizable="YES"/>
                                                                                    <subviews>
                                                                                        <textView identifier="keyCaptureView" focusRingType="exterior" editable="NO" drawsBackground="NO" importsGraphics="NO" richText="NO" verticallyResizable="NO" allowsCharacterPickerTouchBarItem="NO" textCompletion="NO" id="JcL-EN-Rma" customClass="KeyCaptureView">
                                                                                            <rect key="frame" x="0.0" y="0.0" width="206" height="19"/>
                                                                                            <autoresizingMask key="autoresizingMask" widthSizable="YES" heightSizable="YES"/>
                                                                                            <color key="textColor" name="labelColor" catalog="System" colorSpace="catalog"/>
                                                                                            <color key="backgroundColor" name="textBackgroundColor" catalog="System" colorSpace="catalog"/>
                                                                                            <size key="minSize" width="206" height="19"/>
                                                                                            <size key="maxSize" width="295" height="10000000"/>
                                                                                            <attributedString key="textStorage">
                                                                                                <fragment content="Text go here">
                                                                                                    <attributes>
                                                                                                        <color key="NSColor" name="labelColor" catalog="System" colorSpace="catalog"/>
                                                                                                        <font key="NSFont" metaFont="system"/>
                                                                                                        <paragraphStyle key="NSParagraphStyle" alignment="left" lineBreakMode="wordWrapping" baseWritingDirection="natural" tighteningFactorForTruncation="0.0"/>
                                                                                                    </attributes>
                                                                                                </fragment>
                                                                                            </attributedString>
                                                                                            <color key="insertionPointColor" name="labelColor" catalog="System" colorSpace="catalog"/>
                                                                                        </textView>
                                                                                    </subviews>
                                                                                    <color key="backgroundColor" white="1" alpha="0.0" colorSpace="custom" customColorSpace="genericGamma22GrayColorSpace"/>
                                                                                </clipView>
                                                                                <edgeInsets key="contentInsets" left="3" right="0.0" top="1" bottom="0.0"/>
                                                                                <scroller key="horizontalScroller" hidden="YES" wantsLayer="YES" verticalHuggingPriority="750" horizontal="YES" id="52x-d1-y0Y">
                                                                                    <rect key="frame" x="-100" y="-100" width="240" height="16"/>
                                                                                    <autoresizingMask key="autoresizingMask"/>
                                                                                </scroller>
                                                                                <scroller key="verticalScroller" hidden="YES" wantsLayer="YES" verticalHuggingPriority="750" horizontal="NO" id="MDL-nX-3AX">
                                                                                    <rect key="frame" x="-100" y="-100" width="16" height="19"/>
                                                                                    <autoresizingMask key="autoresizingMask"/>
                                                                                </scroller>
                                                                            </scrollView>
                                                                        </subviews>
                                                                    </tableCellView>
                                                                </prototypeCellViews>
                                                            </tableColumn>
                                                        </tableColumns>
                                                        <connections>
                                                            <outlet property="dataSource" destination="p2C-Qy-mgp" id="qbE-1W-Q1c"/>
                                                            <outlet property="delegate" destination="p2C-Qy-mgp" id="2c8-Jg-yoa"/>
                                                        </connections>
                                                    </tableView>
                                                </subviews>
                                                <nil key="backgroundColor"/>
                                            </clipView>
                                            <scroller key="horizontalScroller" hidden="YES" wantsLayer="YES" verticalHuggingPriority="750" horizontal="YES" id="Wpn-xY-rCp">
                                                <rect key="frame" x="0.0" y="221" width="530" height="16"/>
                                                <autoresizingMask key="autoresizingMask"/>
                                            </scroller>
                                            <scroller key="verticalScroller" hidden="YES" wantsLayer="YES" verticalHuggingPriority="750" horizontal="NO" id="h3C-j3-pEp">
                                                <rect key="frame" x="224" y="17" width="15" height="102"/>
                                                <autoresizingMask key="autoresizingMask"/>
                                            </scroller>
                                        </scrollView>
                                    </subviews>
                                </view>
                            </box>
                        </subviews>
                    </view>
                </subviews>
            </view>
            <connections>
                <outlet property="delegate" destination="NxE-tZ-vxj" id="mRZ-zN-zML"/>
            </connections>
            <point key="canvasLocation" x="359" y="-16.5"/>
        </window>
        <customObject id="NxE-tZ-vxj" customClass="AppDelegate">
            <connections>
                <outlet property="enableMouseFixCheckBox" destination="vqy-WZ-nG6" id="I0c-Jz-8Rc"/>
                <outlet property="invertScrollCheckBox" destination="Ip8-aI-or8" id="flR-hc-vMi"/>
                <outlet property="remapsTable" destination="zJh-jy-oKM" id="bVs-R0-966"/>
                <outlet property="scrollEnableCheckBox" destination="9lG-eT-nD4" id="w4l-na-jZF"/>
                <outlet property="scrollStepSizeSlider" destination="mXj-a7-rFw" id="3Xl-vL-g4G"/>
                <outlet property="window" destination="F0z-JX-Cv5" id="f6c-dU-MWV"/>
            </connections>
        </customObject>
        <customObject id="p2C-Qy-mgp" customClass="RemapTableController">
            <connections>
                <outlet property="view" destination="zJh-jy-oKM" id="GWC-PD-NjZ"/>
            </connections>
        </customObject>
        <customObject id="6iu-bA-WM9" customClass="SUUpdater">
            <connections>
                <outlet property="delegate" destination="iab-hA-K07" id="gdw-fE-nvv"/>
            </connections>
        </customObject>
        <customObject id="iab-hA-K07" customClass="SparkleUpdaterController"/>
        <menu title="Main Menu" systemMenu="main" id="DQZ-tv-r6C">
            <items>
                <menuItem title="Mac Mouse Fix" id="SuP-Uq-2Ln">
                    <modifierMask key="keyEquivalentModifierMask"/>
                    <menu key="submenu" title="Mac Mouse Fix" systemMenu="apple" id="sWL-bz-rmH">
                        <items>
                            <menuItem title="About Mac Mouse Fix" id="DGC-Wk-0b9">
                                <modifierMask key="keyEquivalentModifierMask"/>
                                <connections>
                                    <action selector="openMoreSheet:" target="NxE-tZ-vxj" id="VtQ-uF-S73"/>
                                </connections>
                            </menuItem>
                            <menuItem isSeparatorItem="YES" id="81e-GN-Jmb"/>
                            <menuItem title="Check for Updates..." id="xgK-bl-zXP">
                                <modifierMask key="keyEquivalentModifierMask"/>
                                <connections>
                                    <action selector="checkForUpdates:" target="6iu-bA-WM9" id="zmw-X4-ah8"/>
                                </connections>
                            </menuItem>
                            <menuItem isSeparatorItem="YES" id="Rcw-eN-mGi"/>
                            <menuItem title="Services" id="iyI-2p-2XX">
                                <modifierMask key="keyEquivalentModifierMask"/>
                                <menu key="submenu" title="Services" systemMenu="services" id="nj2-MI-Hd5"/>
                            </menuItem>
                            <menuItem isSeparatorItem="YES" id="oHD-Yr-Rjn"/>
                            <menuItem title="Hide Mac Mouse Fix" keyEquivalent="h" id="5NF-pE-VIh">
                                <connections>
                                    <action selector="hide:" target="-1" id="xCY-AB-tjT"/>
                                </connections>
                            </menuItem>
                            <menuItem title="Hide Others" keyEquivalent="h" id="OzC-5Y-Km8">
                                <modifierMask key="keyEquivalentModifierMask" option="YES" command="YES"/>
                                <connections>
                                    <action selector="hideOtherApplications:" target="-1" id="3Ay-sa-JY5"/>
                                </connections>
                            </menuItem>
                            <menuItem title="Show All" id="bBZ-Ay-p6l">
                                <modifierMask key="keyEquivalentModifierMask"/>
                                <connections>
                                    <action selector="unhideAllApplications:" target="-1" id="TdY-bV-ujb"/>
                                </connections>
                            </menuItem>
                            <menuItem isSeparatorItem="YES" id="256-YT-hXR"/>
                            <menuItem title="Quit Mac Mouse Fix" keyEquivalent="q" id="WaW-d6-1FG">
                                <connections>
                                    <action selector="terminate:" target="-1" id="P3A-gS-tWe"/>
                                </connections>
                            </menuItem>
                        </items>
                    </menu>
                </menuItem>
                <menuItem title="Edit" id="wI5-zU-9qx">
                    <modifierMask key="keyEquivalentModifierMask"/>
                    <menu key="submenu" title="Edit" id="Yog-Q2-9zs">
                        <items>
                            <menuItem title="Undo" keyEquivalent="z" id="kIC-0d-1oi">
                                <connections>
                                    <action selector="undo:" target="-1" id="Lx6-rw-LBZ"/>
                                </connections>
                            </menuItem>
                            <menuItem title="Redo" keyEquivalent="Z" id="ldi-RA-oco">
                                <connections>
                                    <action selector="redo:" target="-1" id="pfe-va-4gq"/>
                                </connections>
                            </menuItem>
                            <menuItem isSeparatorItem="YES" id="Sgx-g5-rCi"/>
                            <menuItem title="Cut" keyEquivalent="x" id="2Kl-Ga-ipi">
                                <connections>
                                    <action selector="cut:" target="-1" id="P5J-SS-ycW"/>
                                </connections>
                            </menuItem>
                            <menuItem title="Copy" keyEquivalent="c" id="6Hk-7O-zX4">
                                <connections>
                                    <action selector="copy:" target="-1" id="vB7-DV-F5J"/>
                                </connections>
                            </menuItem>
                            <menuItem title="Paste" keyEquivalent="v" id="Gpn-yw-keG">
                                <connections>
                                    <action selector="paste:" target="-1" id="ZFu-R4-CkB"/>
                                </connections>
                            </menuItem>
                            <menuItem title="Delete" id="5e7-Bk-rgI">
                                <modifierMask key="keyEquivalentModifierMask"/>
                                <connections>
                                    <action selector="delete:" target="-1" id="dLt-vg-djD"/>
                                </connections>
                            </menuItem>
                            <menuItem title="Select All" keyEquivalent="a" id="VpK-mL-Okh">
                                <connections>
                                    <action selector="selectAll:" target="-1" id="Ooa-dd-szz"/>
                                </connections>
                            </menuItem>
                        </items>
                    </menu>
                </menuItem>
                <menuItem title="Window" id="Yne-Ze-1LT">
                    <modifierMask key="keyEquivalentModifierMask"/>
                    <menu key="submenu" title="Window" systemMenu="window" id="OYd-NL-OBF">
                        <items>
                            <menuItem title="Close" keyEquivalent="w" id="PsB-Kz-IPn">
                                <connections>
                                    <action selector="performClose:" target="-1" id="qBQ-vS-Lgn"/>
                                </connections>
                            </menuItem>
                            <menuItem title="Minimize" keyEquivalent="m" id="dhH-6o-5jg">
                                <connections>
                                    <action selector="performMiniaturize:" target="-1" id="VwM-JJ-zAr"/>
                                </connections>
                            </menuItem>
                            <menuItem title="Zoom" id="z7b-3r-4xX">
                                <modifierMask key="keyEquivalentModifierMask"/>
                                <connections>
                                    <action selector="performZoom:" target="-1" id="fhk-m9-8dp"/>
                                </connections>
                            </menuItem>
                            <menuItem isSeparatorItem="YES" id="vPy-Ne-FAq"/>
                            <menuItem title="Bring All to Front" id="HeA-aZ-LaQ">
                                <modifierMask key="keyEquivalentModifierMask"/>
                                <connections>
                                    <action selector="arrangeInFront:" target="-1" id="daN-aK-YIC"/>
                                </connections>
                            </menuItem>
                        </items>
                    </menu>
                </menuItem>
                <menuItem title="Help" id="cvc-dN-LRF">
                    <modifierMask key="keyEquivalentModifierMask"/>
                    <menu key="submenu" title="Help" systemMenu="help" id="d2H-UT-IZe">
                        <items>
                            <menuItem title="View Guides or Ask the Community..." id="GcC-Bk-h8l" userLabel="View Guides or Ask the Community..." customClass="URLMenuItem">
                                <modifierMask key="keyEquivalentModifierMask"/>
                                <userDefinedRuntimeAttributes>
                                    <userDefinedRuntimeAttribute type="string" keyPath="URLString" value="https://github.com/noah-nuebling/mac-mouse-fix/discussions"/>
                                </userDefinedRuntimeAttributes>
                            </menuItem>
                        </items>
                    </menu>
                </menuItem>
            </items>
            <point key="canvasLocation" x="145" y="381"/>
        </menu>
    </objects>
    <resources>
        <image name="NSAddTemplate" width="15" height="13"/>
        <image name="NSRemoveTemplate" width="15" height="4"/>
    </resources>
</document><|MERGE_RESOLUTION|>--- conflicted
+++ resolved
@@ -17,11 +17,7 @@
             <windowStyleMask key="styleMask" titled="YES" closable="YES" miniaturizable="YES" resizable="YES"/>
             <windowCollectionBehavior key="collectionBehavior" fullScreenNone="YES"/>
             <rect key="contentRect" x="0.0" y="0.0" width="580" height="429"/>
-<<<<<<< HEAD
-            <rect key="screenRect" x="0.0" y="0.0" width="1280" height="775"/>
-=======
             <rect key="screenRect" x="0.0" y="0.0" width="3840" height="2135"/>
->>>>>>> 0d65094b
             <value key="minSize" type="size" width="580" height="300"/>
             <value key="maxSize" type="size" width="580" height="1000"/>
             <view key="contentView" identifier="mainView" translatesAutoresizingMaskIntoConstraints="NO" id="se5-gp-TjO">
