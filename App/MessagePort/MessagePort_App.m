--- conflicted
+++ resolved
@@ -12,12 +12,8 @@
 #import <Foundation/Foundation.h>
 #import "AppDelegate.h"
 #import "Constants.h"
-<<<<<<< HEAD
 #import "RemapTableController.h"
 #import "AddWindowController.h"
-
-=======
->>>>>>> 140df41c
 
 @implementation MessagePort_App
 
@@ -77,58 +73,4 @@
     return (__bridge CFDataRef)response;
 }
 
-<<<<<<< HEAD
-=======
-
-#pragma mark - remote (outgoing messages)
-
-+ (void)sendMessageToHelper:(NSString *)message {
-    
-    NSLog(@"Sending message to Helper: %@", message);
-    
-    CFMessagePortRef remotePort = CFMessagePortCreateRemote(kCFAllocatorDefault, (__bridge CFStringRef)kMFBundleIDHelper);
-    if (remotePort == NULL) {
-        NSLog(@"there is no CFMessagePort");
-        return;
-    }
-    
-    SInt32 messageID = 0x420666; // Arbitrary
-    CFDataRef messageData = (__bridge CFDataRef)[message dataUsingEncoding:kUnicodeUTF8Format];
-    CFTimeInterval sendTimeout = 0.0;
-    CFTimeInterval recieveTimeout = 0.0;
-    CFStringRef replyMode = NULL;
-    CFDataRef returnData = nil;
-    SInt32 status = CFMessagePortSendRequest(remotePort, messageID, messageData, sendTimeout, recieveTimeout, replyMode, &returnData);
-    if (status != 0) {
-        NSLog(@"CFMessagePortSendRequest status: %d", status);
-    }
-    CFRelease(remotePort);
-}
-
-//+ (NSString *)sendMessageWithReplyToHelper:(NSString *)message {
-//    
-//    NSLog(@"Sending message to Helper");
-//    
-//    CFMessagePortRef remotePort = CFMessagePortCreateRemote(kCFAllocatorDefault, CFSTR("com.nuebling.mousefix.helper.port"));
-//    if (remotePort == NULL) {
-//        NSLog(@"there is no CFMessagePort");
-//        return NULL;
-//    }
-//    
-//    SInt32 messageID = 0x420666; // Arbitrary
-//    CFDataRef messageData = (__bridge CFDataRef)[message dataUsingEncoding:kUnicodeUTF8Format];
-//    CFTimeInterval sendTimeout = 0.0;
-//    CFTimeInterval recieveTimeout = 1;
-//    CFStringRef replyMode = kCFRunLoopDefaultMode;
-//    CFDataRef returnData;
-//    SInt32 status = CFMessagePortSendRequest(remotePort, messageID, messageData, sendTimeout, recieveTimeout, replyMode, &returnData);
-//    if (status != 0) {
-//        NSLog(@"CFMessagePortSendRequest status: %d", status);
-//    }
-//    
-//    return [[NSString alloc] initWithData:(__bridge NSData *)returnData encoding:NSUTF8StringEncoding];
-//}
-
-
->>>>>>> 140df41c
 @end