--- conflicted
+++ resolved
@@ -15,10 +15,7 @@
 #import "Constants.h"
 #import "HelperServices.h"
 #import "Locator.h"
-<<<<<<< HEAD
 #import "WannabePrefixHeader.h"
-=======
->>>>>>> 5e5adeb7
 
 static int update(const char *installScript) {
     
@@ -73,11 +70,7 @@
     
     // Open the newly installed main app
     NSURL *mainAppURL = [[Locator.currentExecutableURL URLByAppendingPathComponent:kMFRelativeMainAppPathFromAccomplice] URLByStandardizingPath];
-<<<<<<< HEAD
     DDLogInfo(@"Opening updated app at: %@", mainAppURL);
-=======
-    NSLog(@"Opening updated app at: %@", mainAppURL);
->>>>>>> 5e5adeb7
     [NSWorkspace.sharedWorkspace openURL:mainAppURL];
     
     return 0;
@@ -86,19 +79,11 @@
     /// v Disabling helper is inconsistent without waiting
     ///      I think it's because NSFileManager gives wrong values for a short time after the app has been relocated (this is called as a result of the app being relocated)
     [NSThread sleepForTimeInterval:0.5];
-<<<<<<< HEAD
     DDLogInfo(@"Unloading Helper from launchd...");
-    [HelperServices enableHelperAsUserAgent:NO error:&error];
-    [NSThread sleepForTimeInterval:0.5]; // Waiting seems to help consistency
-    DDLogInfo(@"Reloading Helper into launchd...");
-    [HelperServices enableHelperAsUserAgent:YES error:&error];
-=======
-    NSLog(@"Unloading Helper from launchd...");
     [HelperServices enableHelperAsUserAgent:NO onComplete:nil];
     [NSThread sleepForTimeInterval:0.5]; /// Waiting seems to help consistency
-    NSLog(@"Reloading Helper into launchd...");
+    DDLogInfo(@"Reloading Helper into launchd...");
     [HelperServices enableHelperAsUserAgent:YES onComplete:nil];
->>>>>>> 5e5adeb7
 }
 int main(int argc, const char * argv[]) {
     @autoreleasepool {
