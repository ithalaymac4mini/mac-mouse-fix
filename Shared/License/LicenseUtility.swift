//
// --------------------------------------------------------------------------
// LicenseUtility.swift
// Created for Mac Mouse Fix (https://github.com/noah-nuebling/mac-mouse-fix)
// Created by Noah Nuebling in 2022
// Licensed under the MMF License (https://github.com/noah-nuebling/mac-mouse-fix/blob/master/License)
// --------------------------------------------------------------------------
//

import Cocoa

func MFCatch<R, E>(_ workload: () throws(E) -> R) -> (R?, E?) {
    
    /// (Sync version)
    
    /// Explanation:
    ///     Takes a throwing closure `workload` as its argument.
    ///     Runs `workload` and catches any errors it might throw.
    ///     Returns a tuple of the result and the thrown error. Exactly one of the two will be nil.
    ///         (Update: Are we sure? What happens exactly, if the `workload` succeeds but returns nil?)
    ///
    ///     This is very similar to Swift's native `Result` type, but it's simpler, and easier to integrate into our existing completion-handler-based asynchronous code for handling licensing stuff.
    ///         Update: I did have a bit of trouble keeping in mind that exactly one out of `error` and `result` is nil. Maybe using Swift's native `Result` would actually be easier for me... But I don't like the weird switch-case-pattern-matching you have to do there, and it doesn't work with throwing async functions....
    
    var result: R? = nil
    var error: E? = nil
    
    do {
        result = try workload()
    } catch let e {
        error = e
    }
    
    return (result, error)
}

func MFCatch<R, E>(_ workload: () async throws(E) -> R) async -> (R?, E?) {
    
    /// (Async version)
    ///
    /// Explanation:
    ///     This is like the regular MFCatch function, but it works in an async context
    
    var result: R? = nil
    var error: E? = nil
    
    do {
        result = try await workload()
    } catch let e {
        error = e
    }
    
    return (result, error)
}

@objc class LicenseUtility: NSObject {
    
    @objc static func buyMMF(licenseConfig: MFLicenseConfig, locale: Locale, useQuickLink: Bool) {
        
        /// Originally implemented this in ObjC but lead to weird linker errors
        
        /// Check if altPayLink country
        let countryCode: String?
        if #available(macOS 13, *) {
            countryCode = locale.region?.identifier
        } else {
            countryCode = locale.regionCode
        }
        
        var isAltCountry = false
        if let countryCode = countryCode {
            isAltCountry = licenseConfig.altPayLinkCountries.contains(countryCode)
        }
        
        /// Get paylink
        var link = ""
        if isAltCountry {
            if useQuickLink  {
                link = licenseConfig.altQuickPayLink
            } else {
                link = licenseConfig.altPayLink
            }
        } else {
            if useQuickLink {
                link = licenseConfig.quickPayLink
            } else {
                link = licenseConfig.payLink
            }
        }
        
        /// Convert to URL
        if let url = URL(string: link) {
                
            /// Open URL
            NSWorkspace.shared.open(url)
        }
    }
    
    @objc static func trialCounterString(licenseConfig: MFLicenseConfig, trialState: MFTrialState) -> NSAttributedString {
        
        /// Guard unlicensed
        ///     Note: Perhaps we should return an error UI string here, so it is more obvious to the user that sth went wrong and they can file a bug report?
//        assert(!licenseState.isLicensed, "Error: The app is licensed, yet we're trying to display the trialCounterString")
        
        
        /// Get trial state
        ///     Note: We can also get `trialDays` from `trialState` instead of `licenseConfig`, which is sort of redundant
        let trialDays = Int(licenseConfig.trialDays)
        let daysOfUseUI = trialState.daysOfUseUI
        
        /// Build base string
        let base: String
        if !trialState.trialIsActive {
            /// Trial expired
            
            base = NSLocalizedString("trial-counter.expired", comment: "")
            
        } else {
            /// Trial still active
                
<<<<<<< HEAD
            let b = NSLocalizedString("trial-counter.active", comment: "Note: If you think \"x/y\" looks unnatural in your language you could also use something like \"x of y\"")
            base = String(format: b, daysOfUse, trialDays)
=======
            let b = NSLocalizedString("trial-counter.active", comment: "First draft: Free day **%d/%d**")
            base = String(format: b, daysOfUseUI, trialDays)
>>>>>>> 76d2204b
        }
        
        /// Apply markdown
        let result = NSAttributedString(coolMarkdown: base)!
        
        /// Return
        return result
        
    }
    
    @objc static func currentRegionCode() -> String? {
        
        let result: String?
        if #available(macOS 13, *) {
            /// Notes:
            /// - We previously used `Locale.current.language.region?.identifier` here, but that gave weird results. E.g. gave China, even thought first lang in System Preferences was English (US), Region was Germany, and China was only the last language.
            result = Locale.current.region?.identifier
        } else {
            result = Locale.current.regionCode
        }
        
        return result
    }
}<|MERGE_RESOLUTION|>--- conflicted
+++ resolved
@@ -117,14 +117,8 @@
             
         } else {
             /// Trial still active
-                
-<<<<<<< HEAD
             let b = NSLocalizedString("trial-counter.active", comment: "Note: If you think \"x/y\" looks unnatural in your language you could also use something like \"x of y\"")
-            base = String(format: b, daysOfUse, trialDays)
-=======
-            let b = NSLocalizedString("trial-counter.active", comment: "First draft: Free day **%d/%d**")
             base = String(format: b, daysOfUseUI, trialDays)
->>>>>>> 76d2204b
         }
         
         /// Apply markdown
