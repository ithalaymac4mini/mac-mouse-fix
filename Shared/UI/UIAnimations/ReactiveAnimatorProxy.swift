--- conflicted
+++ resolved
@@ -90,11 +90,7 @@
             
             /// Make copy so we don't change the animation outside this scope
             var animation = animation1!.copy() as! CABasicAnimation
-<<<<<<< HEAD
-
-=======
-            
->>>>>>> 76d2204b
+            
             /// Make animations round to integer to avoid jitter. This is useful for resize animations. But this breaks opacity animations.
             var doRoundToInt = false
             if (newValue as? NSRect) != nil { doRoundToInt = true }
@@ -180,12 +176,6 @@
                 
             } else if let animationManager = NSAnimationManager.current() {
                 
-                /// macOS 15 Sequoia fix
-                ///     - Backported this from the feature-strings-catalog branch into the master branch. See the feature-strings-catalog branch for more info. (last updated: 16.09.2024)
-                if #available(macOS 15.0, *) {
-                    animation = animation.forObject(base, key: keyPath, targetValue: newValue) as! CABasicAnimation
-                }
-                
                 /// Default: Use animationManager
                 
                 /// macOS 15 Sequoia Fix
