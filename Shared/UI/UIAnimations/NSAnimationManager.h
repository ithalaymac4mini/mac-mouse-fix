//
//  NSAnimationManager.h
//  tabTestStoryboards
//
//  Created by Noah Nübling on 03.08.22.
//
/// This is called when using animation proxy on NSLayoutConstraint.
/// -> Might allow us to customize the animation used to animate layoutConstraints.
///
/// Specifially I saw the following functions being called stepping through disassembly:
///     - First `currentAnimationManager` is called to get a a class instance (IIRC)
///     - Then, `setTargetValue:forObject:keyPath:animation:` is called which seems to be a wrapper for `setTargetValue:forObject:keyPath:animation:options:`
/// Then I found this header  on github:
///     https://github.com/cmsj/ApplePrivateHeaders/blob/7d0c0200eeb7c3e326fafd4bbd7b6786f8000730/macOS/11.3/System/Library/Frameworks/AppKit.framework/Versions/C/AppKit/NSAnimationManager.h
/// Then I sorted the methods, and filled out some of the argument types and names as it made sense.
///
/// -> It works!!

#import <AppKit/AppKit.h>
<<<<<<< HEAD
#import <QuartzCore/CAAnimation.h>
=======
@import QuartzCore.CAAnimation;
>>>>>>> 76d2204b

#ifndef NSAnimationManager_h
#define NSAnimationManager_h

@class NSMutableArray;

@interface NSAnimationManager : NSObject {
    NSMutableArray* _pendingStartAnimations;
}

+ (NSAnimationManager *)currentAnimationManager;

+ (void)observeValueForKeyPath:(id)arg1 ofObject:(id)arg2 change:(id)arg3 context:(void*)arg4;
+ (void)performAnimations:(NSArray<CAAnimation *> *)animations;

/// Start animation
- (void)setTargetValue:(id)targetValue forObject:(id)object keyPath:(NSString *)keyPath animation:(CAAnimation *)animation;
- (void)setTargetValue:(id)targetValue forObject:(id)object keyPath:(NSString *)keyPath animation:(CAAnimation *)animation options:(long long)options;

/// Query
- (id)targetValueForObject:(id)arg1 keyPath:(id)arg2;
- (id)animationForObject:(id)arg1 keyPath:(id)arg2;
- (BOOL)hasAnimationForObject:(id)arg1 keyPath:(id)arg2;

/// Interrupt
- (void)interruptAnimationsForObject:(id)arg1 keyPath:(id)arg2;

/// Remove
- (void)removeAllAnimationsForObject:(id)object;
- (void)removeAnimationsForObject:(id)object keyPath:(NSString *)keyPath;
- (void)removeAnimationsForObject:(id)object keyPath:(id)keyPath finished:(BOOL)finished;

/// Dealloc
- (void)dealloc;

@end

@interface CAAnimation (MF_NSPrototypeAnimation)

<<<<<<< HEAD
/// Animation prototype stuff
/// Explanation:
///     Under macOS 15.0 Beta, collapsable-stackView- and fade-animations broke.
///     To fix it we had to call `animation = [animation animationForObject:key:targetValue:]`
///     before passing an animation to the animationManager inside ReactiveAnimatorProxy.swift.
/// Notes:
///     We're marking API with `API_AVAILABLE(macos(15.0)` since we only tested it on macOS 15.0. But it might be available before macOS 15.0.
///
///     Tips in case this breaks again:
///          I found this by stepping through the assembly for `view.animator().alphaValue = <something>`, and seeing how the
///          native animatorProxy implementation differed from our ReactiveAnimatorProxy.swift implementation. (Use `breakpoint set -n <methodSelector>` to skip objc `message_send` when assembly-stepping)
///
///     Discussion on current system:
///         I feel a bit bad about ReactiveAnimatorProxy.swift. It's quite messy and seems prone to breaking as it did here.
///         From my current understanding, the reason we introduced the ReactiveAnimatorProxy.swift in the first place was so that:
///             1. So that we can assign values using ReactiveSwift and have those value assignments be animated (we do this by making our animatorProxy a ReactiveSwift BindingTargetProvider)
///             2. So we can use custom CAAnimations with an animator proxy, which we couldn't figure out a way to do otherwise
///                 (NSAnimationContext only lets you specify one of 4 or 5 `timingFunctions` iirc, CALayer has methods for animating with a specific animation, but that is very cumbersome and might not apply in all places where we use animator proxies. E.g. when animating a layoutConstraint, then no CALayers are directly involved afaiu. NSAnimatablePropertyContainer lets you specify an animation by replacing the `animations` dict, this could actually be a viable solution, but not sure.)
///
///     Possible improvement to the current system:
///         We should be able to add the reactive stuff in an `_NSObjectAnimator` extension, (or we can just do without reactive stuff or see if Apples Combine has more native integration).
///         For customizing animations, we should be able to either replace the animation that NSAnimationContext stores on the thread dictionary (I think it does that?) or we could perhaps  override the NSAnimatablePropertyContainer.animations dict.
///         The custom code inside ReactiveAnimatorProxy.swift for handling shadows and stuff is I think just a reimplementation of the logic inside the system's animator proxies (Which I think are `_NSViewAnimator` and other `_NSObjectAnimator` subclasses.)
///         -> Conclusion: By extending `_NSObjectAnimator` to add ReactiveSwift integration and writing a simple NSAnimationContext replacement, we might be able to fullly replace the functionality of ReactiveAnimatorProxy.swift in a simpler way. However, having a completely custom animatorProxy does give us more control, even though it's more prone to breaking due to relying on private methods and re-implementation of some native functionality.

=======
/// Animation prototype resolution
///     - Necessary under macOS 15 Sequoia
///     - Backported this from the feature-strings-catalog branch into the master branch. See the feature-strings-catalog branch for more info. (last updated: 16.09.2024)
>>>>>>> 76d2204b
- (CAAnimation *)animationForObject:(id)object key:(NSString *)keyPath targetValue:(id)targetValue API_AVAILABLE(macos(15.0));

@end

#endif /* NSAnimationManager_h */<|MERGE_RESOLUTION|>--- conflicted
+++ resolved
@@ -17,11 +17,7 @@
 /// -> It works!!
 
 #import <AppKit/AppKit.h>
-<<<<<<< HEAD
 #import <QuartzCore/CAAnimation.h>
-=======
-@import QuartzCore.CAAnimation;
->>>>>>> 76d2204b
 
 #ifndef NSAnimationManager_h
 #define NSAnimationManager_h
@@ -61,10 +57,9 @@
 
 @interface CAAnimation (MF_NSPrototypeAnimation)
 
-<<<<<<< HEAD
 /// Animation prototype stuff
 /// Explanation:
-///     Under macOS 15.0 Beta, collapsable-stackView- and fade-animations broke.
+///     Under macOS 15.0 Sequoia Beta, collapsable-stackView- and fade-animations broke.
 ///     To fix it we had to call `animation = [animation animationForObject:key:targetValue:]`
 ///     before passing an animation to the animationManager inside ReactiveAnimatorProxy.swift.
 /// Notes:
@@ -79,7 +74,9 @@
 ///         From my current understanding, the reason we introduced the ReactiveAnimatorProxy.swift in the first place was so that:
 ///             1. So that we can assign values using ReactiveSwift and have those value assignments be animated (we do this by making our animatorProxy a ReactiveSwift BindingTargetProvider)
 ///             2. So we can use custom CAAnimations with an animator proxy, which we couldn't figure out a way to do otherwise
-///                 (NSAnimationContext only lets you specify one of 4 or 5 `timingFunctions` iirc, CALayer has methods for animating with a specific animation, but that is very cumbersome and might not apply in all places where we use animator proxies. E.g. when animating a layoutConstraint, then no CALayers are directly involved afaiu. NSAnimatablePropertyContainer lets you specify an animation by replacing the `animations` dict, this could actually be a viable solution, but not sure.)
+///                 (NSAnimationContext only lets you specify one of 4 or 5 `timingFunctions` iirc, CALayer has methods for animating with a specific animation, but that is very cumbersome and might not apply in all places where we use animator proxies.
+///                 E.g. when animating a layoutConstraint, then no CALayers are directly involved afaiu.
+///                 NSAnimatablePropertyContainer lets you specify an animation by replacing the `animations` dict, this could actually be a viable solution, but not sure.)
 ///
 ///     Possible improvement to the current system:
 ///         We should be able to add the reactive stuff in an `_NSObjectAnimator` extension, (or we can just do without reactive stuff or see if Apples Combine has more native integration).
@@ -87,11 +84,6 @@
 ///         The custom code inside ReactiveAnimatorProxy.swift for handling shadows and stuff is I think just a reimplementation of the logic inside the system's animator proxies (Which I think are `_NSViewAnimator` and other `_NSObjectAnimator` subclasses.)
 ///         -> Conclusion: By extending `_NSObjectAnimator` to add ReactiveSwift integration and writing a simple NSAnimationContext replacement, we might be able to fullly replace the functionality of ReactiveAnimatorProxy.swift in a simpler way. However, having a completely custom animatorProxy does give us more control, even though it's more prone to breaking due to relying on private methods and re-implementation of some native functionality.
 
-=======
-/// Animation prototype resolution
-///     - Necessary under macOS 15 Sequoia
-///     - Backported this from the feature-strings-catalog branch into the master branch. See the feature-strings-catalog branch for more info. (last updated: 16.09.2024)
->>>>>>> 76d2204b
 - (CAAnimation *)animationForObject:(id)object key:(NSString *)keyPath targetValue:(id)targetValue API_AVAILABLE(macos(15.0));
 
 @end
