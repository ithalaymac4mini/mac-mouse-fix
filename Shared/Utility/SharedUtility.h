--- conflicted
+++ resolved
@@ -14,11 +14,7 @@
 #import <CoreGraphics/CoreGraphics.h>
 //#import <Foundation/Foundation.h>
 #import "Constants.h"
-<<<<<<< HEAD
-
-// Import WannabePrefixHeader.h here so we don't have to manually include it in as many places (not sure if bad practise)
-=======
->>>>>>> 76d2204b
+
 #import "Shorthands.h"
 #import <CoreVideo/CoreVideo.h>
 #import "objc/runtime.h"
@@ -29,7 +25,10 @@
 /// Import other stuff so we don't have to import it in so many places
 #import "MFDefer.h"
 
-/// -------------------------
+/// Helper macros
+///     To implement other macros
+#define UNPACK(args...) args /// This allows us to include `,` inside an argument to a macro (but the argument then needs to be wrapped inside `()` by the caller of the macro )
+#define APPEND_ARGS(args...) , ## args /// This is like UNPACK but it also automatically inserts a comma before the args. The ## deletes the comma, if `args` is empty. I have no idea why. But this lets us nicely append args to an existing list of arguments in a function call or function header.
 
 /// `nowarn_begin()` and `nowarn_end()` macros:
 ///     Temporarily disable all clang warnings (-Weverything).
@@ -141,21 +140,6 @@
 
 /// bcase – (b)reaking variant
 
-<<<<<<< HEAD
-///
-/// Helper macros
-///     To implement other macros
-///
-
-#define UNPACK(args...) args /// This allows us to include `,` inside an argument to a macro (but the argument then needs to be wrapped inside `()` by the caller of the macro )
-#define APPEND_ARGS(args...) , ## args /// This is like UNPACK but it also automatically inserts a comma before the args. The ## deletes the comma, if `args` is empty. I have no idea why. But this lets us nicely append args to an existing list of arguments in a function call or function header.
-
-///
-/// stringf macro
-///  Notes:
-///     - Don't use `stringf(@"%s", some_c_string)`, it breaks for emojis and you can just use `@(some_c_string)` instead.
-#define stringf(format, ...) [NSString stringWithFormat:(format), ##__VA_ARGS__]
-=======
 #define bcase(values...) \
     break; fcase(values)
 
@@ -252,6 +236,8 @@
     })
 
 /// String (f)ormatting convenience.
+///  Notes:
+///     - Don't use `stringf(@"%s", some_c_string)`, it breaks for emojis and you can just use `@(some_c_string)` instead.
 #define stringf(format, ...) [NSString stringWithFormat: (format), ## __VA_ARGS__]
 
 #define binarystring(__v) /** This is a macro to make this function generic. The output string's width will automatically match the byte count of the input type (by using sizeof()) */\
@@ -273,7 +259,6 @@
         } \
         [NSString stringWithUTF8String: bit_str]; \
     })
->>>>>>> 76d2204b
 
 ///
 /// Define xxxNSLocalizedString macro,
@@ -322,11 +307,7 @@
 ///
 /// Check if ptr is objc object
 ///     Copied from https://opensource.apple.com/source/CF/CF-635/CFInternal.h
-<<<<<<< HEAD
-///
-=======
 ///     Also see: https://blog.timac.org/2016/1124-testing-if-an-arbitrary-pointer-is-a-valid-objective-c-object/
->>>>>>> 76d2204b
 #define CF_IS_TAGGED_OBJ(PTR)    ((uintptr_t)(PTR) & 0x1)
 
 /// 'Basic' NSErrors
@@ -391,12 +372,9 @@
 
 NS_ASSUME_NONNULL_BEGIN
 
-<<<<<<< HEAD
 NSString *getMFRedirectionServiceLink(NSString *_Nonnull target, NSString *_Nullable message, NSDictionary *_Nullable otherQueryParamsDict);
-=======
 void MFCFRunLoopPerform(CFRunLoopRef _Nonnull rl, NSArray<NSRunLoopMode> *_Nullable modes, void (^_Nonnull workload)(void));
 bool MFCFRunLoopPerform_sync(CFRunLoopRef _Nonnull rl, NSArray<NSRunLoopMode> *_Nullable modes, NSTimeInterval timeout, void (^_Nonnull workload)(void));
->>>>>>> 76d2204b
 CFTimeInterval machTimeToSeconds(uint64_t tsMach);
 uint64_t secondsToMachTime(CFTimeInterval tsSeconds);
 NSException * _Nullable tryCatch(void (^tryBlock)(void));
@@ -428,11 +406,8 @@
 + (NSString *)currentDispatchQueueDescription;
 + (void)printInvocationCountWithId:(NSString *)strId;
 + (BOOL)button:(NSNumber * _Nonnull)button isPartOfModificationPrecondition:(NSDictionary *)modificationPrecondition;
-<<<<<<< HEAD
 + (NSString *)binaryRepresentation:(unsigned int)value;
-=======
 + (void)setupBasicCocoaLumberjackLogging;
->>>>>>> 76d2204b
 + (void)resetDispatchGroupCount:(dispatch_group_t)group;
 
 NS_ASSUME_NONNULL_END
