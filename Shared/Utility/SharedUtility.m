--- conflicted
+++ resolved
@@ -9,16 +9,13 @@
 
 #import "SharedUtility.h"
 #import "Locator.h"
-<<<<<<< HEAD
 #import "Config.h"
 #import "Config.h"
 #import "SharedUtility.h"
 @import AppKit.NSScreen;
 #import <objc/runtime.h>
-=======
-#import "ConfigFileInterface_App.h"
-#import "ConfigFileInterface_Helper.h"
->>>>>>> 5e5adeb7
+// #import "ConfigFileInterface_App.h"
+// #import "ConfigFileInterface_Helper.h"
 
 @implementation SharedUtility
 
@@ -253,12 +250,8 @@
     
     BOOL runningPrerelease = NO;
     
-<<<<<<< HEAD
-    /// This is a pretty crude way of checking whether this is a pre-release, but it should work for now
-=======
     /// Check debug configuration
 
->>>>>>> 5e5adeb7
 #if DEBUG 
     runningPrerelease = YES;
 #endif
@@ -283,20 +276,12 @@
 #pragma mark - Check which executable is running
 /// TODO: Maybe move this to `Locator.m`
 
-<<<<<<< HEAD
-=======
-/// Return YES if called by main app
->>>>>>> 5e5adeb7
 + (BOOL)runningMainApp {
     
     /// Return YES if called by main app
     ///     Note: Could also use compiler flags `IS_MAIN_APP` and `IS_HELPER` to speed this up.
     return [NSBundle.mainBundle.bundleIdentifier isEqual:kMFBundleIDApp];
 }
-<<<<<<< HEAD
-=======
-/// Return YES if called by helper app
->>>>>>> 5e5adeb7
 + (BOOL)runningHelper {
     
     /// Return YES if called by helper app
@@ -350,29 +335,6 @@
     
     if (@available(macOS 10.13, *)) {
         
-<<<<<<< HEAD
-=======
-        NSLog(@"Launching CLT at: %@, with args: %@, from bundle at: %@, from thread: %@", commandLineTool, args, Locator.mainAppBundle.bundleURL, NSThread.currentThread);
-        
-//        NSTask *task = [[NSTask alloc] init];
-//        task.executableURL = commandLineTool;
-//        task.arguments = args;
-//        NSPipe *pipe = NSPipe.pipe;
-//        task.standardError = pipe;
-//        task.standardOutput = pipe;
-//        NSError *error;
-//        task.terminationHandler = ^(NSTask *task) {
-//            NSLog(@"CLT %@ terminated with stdout/stderr: %@, error: %@", commandLineTool.lastPathComponent, [NSString.alloc initWithData:pipe.fileHandleForReading.readDataToEndOfFile encoding:NSUTF8StringEncoding], error);
-//            callback(task, pipe, error);
-//        };
-//        [task launchAndReturnError:&error]; // [task launch];
-            
-        // ^ This code gets the stdout and stderr of the task and prints that once it's done, which is nice for debugging.
-        //      But for some reason, when we launch Mac Mouse Fix Accomplice using this, after the accomplice kills this process, the accomplice terminates as well..
-        
-        // v This weird behaviour ((doesn't happen)) when we use `launchedTaskWithExecutableURL:` - Actually still happening sometimes...
-        
->>>>>>> 5e5adeb7
         [NSTask launchedTaskWithExecutableURL:commandLineTool arguments:args error:nil terminationHandler:nil];
         
     } else { /// Fallback on earlier versions
