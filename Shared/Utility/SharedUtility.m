--- conflicted
+++ resolved
@@ -13,11 +13,10 @@
 #import "SharedUtility.h"
 @import AppKit.NSScreen;
 #import <objc/runtime.h>
-<<<<<<< HEAD
+/*
 #import "Logging.h"
-=======
+*/
 #import "MFSemaphore.h"
->>>>>>> 76d2204b
 
 @implementation SharedUtility
 
@@ -741,9 +740,6 @@
     return (0 < x) - (x < 0);
 }
 
-<<<<<<< HEAD
-
-=======
 + (void)setupBasicCocoaLumberjackLogging {
     
     /// Start logging to console and to Xcode output
@@ -781,7 +777,6 @@
         DDLogInfo(@"Logging to directory: \'%@\'", fileLogger.logFileManager.logsDirectory);
     }
 }
->>>>>>> 76d2204b
 
 + (void)resetDispatchGroupCount:(dispatch_group_t)group {
     /// Reset smoothing group counter to 0
