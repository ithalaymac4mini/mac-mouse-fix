--- conflicted
+++ resolved
@@ -7,8 +7,6 @@
 // --------------------------------------------------------------------------
 //
 
-<<<<<<< HEAD
-=======
 /// This class is used to communicate between the MainApp and the Helper.
 ///     More or less works like a function call across processes.
 /// Notes:
@@ -29,7 +27,6 @@
 ///         - Dennis Babkin blog about mach messaging in macOS, with "Security Considerations" section:
 ///             https://dennisbabkin.com/blog/?t=interprocess-communication-using-mach-messages-for-macos
 
->>>>>>> 76d2204b
 #import "MFMessagePort.h"
 #import <Cocoa/Cocoa.h>
 #import "Constants.h"
@@ -133,6 +130,10 @@
     __block NSObject *response = nil;
     const NSDictionary<NSString *, void (^)(void)> *commandMap;
     
+    /// Handle commands
+    ///     Discussion: [Apr 2025] We're using dict-of-blocks for cleaner syntax than if-else. If I wrote this now, I'd probably use macros to make the if-else more concise.
+    ///         Performance: dict-of-blocks pattern seems slow, but I've benchmarked the pattern a bit inside MarkdownParser.m, and it didn't seem to be any slower in practise than a native C-switch.
+    
 #if IS_MAIN_APP
  
      commandMap = @{
@@ -148,7 +149,6 @@
         },
         @"helperEnabledWithNoAccessibility": ^{
             
-<<<<<<< HEAD
             BOOL isStrange = false;
             if (@available(macOS 13, *)) {
                 isStrange = [MessagePortUtility.shared checkHelperStrangenessReactWithPayload:payload];
@@ -158,13 +158,6 @@
             }
         },
         @"helperEnabled": ^{
-=======
-            /// Bring mainApp for foreground
-            /// Notes:
-            /// - In some places like when the accessibilitySheet is dismissed, we have other methods for bringing mainApp to the foreground that might be unnecessary now that we're doing this. Edit: We stopped the accessibility enabling code from activating the app.
-            /// - (September 2024) activateIgnoringOtherApps: is deprecated under macOS 15.0 Sequoia. (But it still seems to work based on my superficial testing before 3.0.3 release.) TODO: Use new cooperative activation APIs instead. (Article: https://developer.apple.com/documentation/appkit/nsapplication/passing_control_from_one_app_to_another_with_cooperative_activation?language=objc)
-            [NSApp activateIgnoringOtherApps:YES];
->>>>>>> 76d2204b
             
             BOOL isStrange = false;
             if (@available(macOS 13, *)) {
@@ -174,7 +167,10 @@
             if (!isStrange) { /// Helper matches mainApp instance.
                 
                 /// Bring mainApp for foreground
-                /// In some places like when the accessibilitySheet is dismissed, we have other methods for bringing mainApp to the foreground that might be unnecessary now that we're doing this. Edit: We stopped the accessibiility enabling code from activating the app.
+                /// Notes:
+                /// - In some places like when the accessibilitySheet is dismissed, we have other methods for bringing mainApp to the foreground that might be unnecessary now that we're doing this. Edit: We stopped the accessibility enabling code from activating the app.
+                /// - (September 2024) activateIgnoringOtherApps: is deprecated under macOS 15.0 Sequoia. (But it still seems to work based on my superficial testing before 3.0.3 release.) TODO: Use new cooperative activation APIs instead. (Article: https://developer.apple.com/documentation/appkit/nsapplication/passing_control_from_one_app_to_another_with_cooperative_activation?language=objc)
+                
                 [NSApp activateIgnoringOtherApps:YES];
                 
                 /// Dismiss accessibilitySheet
@@ -312,12 +308,7 @@
     CFTimeInterval sendTimeout = 0.0;
     CFTimeInterval recieveTimeout = 0.0;
     CFStringRef replyMode = NULL;
-<<<<<<< HEAD
     CFDataRef responseData = NULL;
-=======
-    CFDataRef returnData = NULL;
-    
->>>>>>> 76d2204b
     if (waitForReply) {
         sendTimeout = 0.0;
         recieveTimeout = 1.0;
