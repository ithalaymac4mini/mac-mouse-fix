--- conflicted
+++ resolved
@@ -59,11 +59,7 @@
 
 + (void)initialize {
     
-<<<<<<< HEAD
-    if (self == [Objects class]) {
-=======
     if (self == Objects.class) {
->>>>>>> 970fb0b3
         // Get appSupportURL & configURL
         NSURL *applicationSupportURL = [NSFileManager.defaultManager URLForDirectory:NSApplicationSupportDirectory inDomain:NSUserDomainMask appropriateForURL:NULL create:YES error:nil];
         _MFApplicationSupportFolderURL = [applicationSupportURL URLByAppendingPathComponent:self.mainAppBundle.bundleIdentifier];
